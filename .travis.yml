--- conflicted
+++ resolved
@@ -4,21 +4,6 @@
 
 matrix:
     include:
-<<<<<<< HEAD
-        - python: '2.7'
-          dist: trusty
-          sudo: false
-=======
-        - python: '2.5'
-          dist: trusty
-          sudo: false
-          env:
-
-        - python: '2.6'
-          dist: trusty
-          sudo: false
-          env:
-
         - python: '2.7'
           dist: trusty
           sudo: false
@@ -26,22 +11,6 @@
             - COVERAGE="true"
             - NUMPY="true"
 
-        - python: '3.1'
-          dist: trusty
-          sudo: false
-          env:
-
-        - python: '3.2'
-          dist: trusty
-          sudo: false
-          env:
-
-        - python: '3.3'
-          dist: trusty
-          sudo: false
-          env:
-
->>>>>>> a2e2a598
         - python: '3.4'
           dist: trusty
           sudo: false
@@ -84,15 +53,7 @@
           env:
 
     allow_failures:
-<<<<<<< HEAD
-=======
-        - python: '2.5'
-        - python: '2.6'
-        - python: '3.1'
-        - python: '3.2'
-        - python: '3.3'
         - python: '3.8-dev'
->>>>>>> a2e2a598
         - python: 'nightly'
         - python: 'pypy3'
     fast_finish: true
