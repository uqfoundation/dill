--- conflicted
+++ resolved
@@ -188,110 +188,5 @@
 
 _CELL_EMPTY = register_shim('_CELL_EMPTY', None)
 
-<<<<<<< HEAD
-_setattr = Getattr(_dill, '_setattr', setattr)
-_delattr = Getattr(_dill, '_delattr', delattr)
-=======
-if _dill.OLD37:
-    if _dill.HAS_CTYPES and hasattr(_dill.ctypes, 'pythonapi') and hasattr(_dill.ctypes.pythonapi, 'PyCell_Set'):
-        # CPython
-        ctypes = _dill.ctypes
-
-        _PyCell_Set = ctypes.pythonapi.PyCell_Set
-
-        def _setattr(object, name, value):
-            if type(object) is _dill.CellType and name == 'cell_contents':
-                _PyCell_Set.argtypes = (ctypes.py_object, ctypes.py_object)
-                _PyCell_Set(object, value)
-            else:
-                setattr(object, name, value)
-
-        def _delattr(object, name):
-            if type(object) is _dill.CellType and name == 'cell_contents':
-                _PyCell_Set.argtypes = (ctypes.py_object, ctypes.c_void_p)
-                _PyCell_Set(object, None)
-            else:
-                delattr(object, name)
-
-    # General Python (not CPython) up to 3.6 is in a weird case, where it is
-    # possible to pickle recursive cells, but we can't assign directly to the
-    # cell.
-    elif _dill.PY3:
-        # Use nonlocal variables to reassign the cell value.
-        # https://stackoverflow.com/a/59276835
-        __nonlocal = ('nonlocal cell',)
-        exec('''def _setattr(cell, name, value):
-            if type(cell) is _dill.CellType and name == 'cell_contents':
-                def cell_setter(value):
-                    %s
-                    cell = value # pylint: disable=unused-variable
-                func = _dill.FunctionType(cell_setter.__code__, globals(), "", None, (cell,)) # same as cell_setter, but with cell being the cell's contents
-                func(value)
-            else:
-                setattr(cell, name, value)''' % __nonlocal)
-
-        exec('''def _delattr(cell, name):
-            if type(cell) is _dill.CellType and name == 'cell_contents':
-                try:
-                    cell.cell_contents
-                except:
-                    return
-                def cell_deleter():
-                    %s
-                    del cell # pylint: disable=unused-variable
-                func = _dill.FunctionType(cell_deleter.__code__, globals(), "", None, (cell,)) # same as cell_deleter, but with cell being the cell's contents
-                func()
-            else:
-                delattr(cell, name)''' % __nonlocal)
-
-    else:
-        # Likely PyPy 2.7. Simulate the nonlocal keyword with bytecode
-        # manipulation.
-
-        # The following function is based on 'cell_set' from 'cloudpickle'
-        # https://github.com/cloudpipe/cloudpickle/blob/5d89947288a18029672596a4d719093cc6d5a412/cloudpickle/cloudpickle.py#L393-L482
-        # Copyright (c) 2012, Regents of the University of California.
-        # Copyright (c) 2009 `PiCloud, Inc. <http://www.picloud.com>`_.
-        # License: https://github.com/cloudpipe/cloudpickle/blob/master/LICENSE
-        def _setattr(cell, name, value):
-            if type(cell) is _dill.CellType and name == 'cell_contents':
-                _cell_set = _dill.FunctionType(
-                      _cell_set_template_code, {}, '_cell_set', (), (cell,),)
-                _cell_set(value)
-            else:
-                setattr(cell, name, value)
-
-        def _cell_set_factory(value):
-            lambda: cell
-            cell = value
-
-        co = _cell_set_factory.__code__
-
-        _cell_set_template_code = _dill.CodeType(
-            co.co_argcount,
-            co.co_nlocals,
-            co.co_stacksize,
-            co.co_flags,
-            co.co_code,
-            co.co_consts,
-            co.co_names,
-            co.co_varnames,
-            co.co_filename,
-            co.co_name,
-            co.co_firstlineno,
-            co.co_lnotab,
-            co.co_cellvars,  # co_freevars is initialized with co_cellvars
-            (),  # co_cellvars is made empty
-        )
-
-        del co
-
-        def _delattr(cell, name):
-            if type(cell) is _dill.CellType and name == 'cell_contents':
-                pass
-            else:
-                delattr(cell, name)
-
 _setattr = register_shim('_setattr', setattr)
-_delattr = register_shim('_delattr', delattr)
->>>>>>> 13e3f80f
+_delattr = register_shim('_delattr', delattr)