# -*- coding: utf-8 -*-
#
# Author: Mike McKerns (mmckerns @caltech and @uqfoundation)
# Copyright (c) 2008-2015 California Institute of Technology.
# Copyright (c) 2016-2022 The Uncertainty Quantification Foundation.
# License: 3-clause BSD.  The full license text is available at:
#  - https://github.com/uqfoundation/dill/blob/master/LICENSE
"""
dill: a utility for serialization of python objects

Based on code written by Oren Tirosh and Armin Ronacher.
Extended to a (near) full set of the builtin types (in types module),
and coded to the pickle interface, by <mmckerns@caltech.edu>.
Initial port to python3 by Jonathan Dobson, continued by mmckerns.
Test against "all" python types (Std. Lib. CH 1-15 @ 2.7) by mmckerns.
Test against CH16+ Std. Lib. ... TBD.
"""
__all__ = ['dump','dumps','load','loads','dump_session','load_session',
           'Pickler','Unpickler','register','copy','pickle','pickles',
           'check','HIGHEST_PROTOCOL','DEFAULT_PROTOCOL','PicklingError',
           'UnpicklingError','HANDLE_FMODE','CONTENTS_FMODE','FILE_FMODE',
           'PickleError','PickleWarning','PicklingWarning','UnpicklingWarning']

__module__ = 'dill'

import warnings
from .logger import adapter as logger
from .logger import trace as _trace

import os
import sys
diff = None
_use_diff = False
OLD38 = (sys.hexversion < 0x3080000)
OLD39 = (sys.hexversion < 0x3090000)
OLD310 = (sys.hexversion < 0x30a0000)
#XXX: get types from .objtypes ?
import builtins as __builtin__
from pickle import _Pickler as StockPickler, Unpickler as StockUnpickler
from _thread import LockType
from _thread import RLock as RLockType
#from io import IOBase
from types import CodeType, FunctionType, MethodType, GeneratorType, \
    TracebackType, FrameType, ModuleType, BuiltinMethodType
BufferType = memoryview #XXX: unregistered
ClassType = type # no 'old-style' classes
EllipsisType = type(Ellipsis)
#FileType = IOBase
NotImplementedType = type(NotImplemented)
SliceType = slice
TypeType = type # 'new-style' classes #XXX: unregistered
XRangeType = range
from types import MappingProxyType as DictProxyType
from pickle import DEFAULT_PROTOCOL, HIGHEST_PROTOCOL, PickleError, PicklingError, UnpicklingError
import __main__ as _main_module
import marshal
import gc
# import zlib
from weakref import ReferenceType, ProxyType, CallableProxyType
from collections import OrderedDict
from functools import partial
from operator import itemgetter, attrgetter
GENERATOR_FAIL = False
import importlib.machinery
EXTENSION_SUFFIXES = tuple(importlib.machinery.EXTENSION_SUFFIXES)
try:
    import ctypes
    HAS_CTYPES = True
    # if using `pypy`, pythonapi is not found
    IS_PYPY = not hasattr(ctypes, 'pythonapi')
except ImportError:
    HAS_CTYPES = False
    IS_PYPY = False
NumpyUfuncType = None
NumpyDType = None
NumpyArrayType = None
try:
    if not importlib.machinery.PathFinder().find_spec('numpy'):
        raise ImportError("No module named 'numpy'")
    NumpyUfuncType = True
    NumpyDType = True
    NumpyArrayType = True
except ImportError:
    pass
def __hook__():
    global NumpyArrayType, NumpyDType, NumpyUfuncType
    from numpy import ufunc as NumpyUfuncType
    from numpy import ndarray as NumpyArrayType
    from numpy import dtype as NumpyDType
    return True
if NumpyArrayType: # then has numpy
    def ndarraysubclassinstance(obj):
        if type(obj) in (TypeType, ClassType):
            return False # all classes return False
        try: # check if is ndarray, and elif is subclass of ndarray
            cls = getattr(obj, '__class__', None)
            if cls is None: return False
            elif cls is TypeType: return False
            elif 'numpy.ndarray' not in str(getattr(cls, 'mro', int.mro)()):
                return False
        except ReferenceError: return False # handle 'R3' weakref in 3.x
        except TypeError: return False
        # anything below here is a numpy array (or subclass) instance
        __hook__() # import numpy (so the following works!!!)
        # verify that __reduce__ has not been overridden
        NumpyInstance = NumpyArrayType((0,),'int8')
        if id(obj.__reduce_ex__) == id(NumpyInstance.__reduce_ex__) and \
           id(obj.__reduce__) == id(NumpyInstance.__reduce__): return True
        return False
    def numpyufunc(obj):
        if type(obj) in (TypeType, ClassType):
            return False # all classes return False
        try: # check if is ufunc
            cls = getattr(obj, '__class__', None)
            if cls is None: return False
            elif cls is TypeType: return False
            if 'numpy.ufunc' not in str(getattr(cls, 'mro', int.mro)()):
                return False
        except ReferenceError: return False # handle 'R3' weakref in 3.x
        except TypeError: return False
        # anything below here is a numpy ufunc
        return True
    def numpydtype(obj):
        if type(obj) in (TypeType, ClassType):
            return False # all classes return False
        try: # check if is dtype
            cls = getattr(obj, '__class__', None)
            if cls is None: return False
            elif cls is TypeType: return False
            if 'numpy.dtype' not in str(getattr(obj, 'mro', int.mro)()):
                return False
        except ReferenceError: return False # handle 'R3' weakref in 3.x
        except TypeError: return False
        # anything below here is a numpy dtype
        __hook__() # import numpy (so the following works!!!)
        return type(obj) is type(NumpyDType) # handles subclasses
else:
    def ndarraysubclassinstance(obj): return False
    def numpyufunc(obj): return False
    def numpydtype(obj): return False

from types import GetSetDescriptorType, ClassMethodDescriptorType, \
     WrapperDescriptorType,  MethodDescriptorType, MemberDescriptorType, \
     MethodWrapperType #XXX: unused

# make sure to add these 'hand-built' types to _typemap
CellType = type((lambda x: lambda y: x)(0).__closure__[0])
PartialType = type(partial(int, base=2))
SuperType = type(super(Exception, TypeError()))
ItemGetterType = type(itemgetter(0))
AttrGetterType = type(attrgetter('__repr__'))

try:
    from functools import _lru_cache_wrapper as LRUCacheType
except ImportError:
    LRUCacheType = None

if not isinstance(LRUCacheType, type):
    LRUCacheType = None

def get_file_type(*args, **kwargs):
    open = kwargs.pop("open", __builtin__.open)
    f = open(os.devnull, *args, **kwargs)
    t = type(f)
    f.close()
    return t

FileType = get_file_type('rb', buffering=0)
TextWrapperType = get_file_type('r', buffering=-1)
BufferedRandomType = get_file_type('r+b', buffering=-1)
BufferedReaderType = get_file_type('rb', buffering=-1)
BufferedWriterType = get_file_type('wb', buffering=-1)
try:
    from _pyio import open as _open
    PyTextWrapperType = get_file_type('r', buffering=-1, open=_open)
    PyBufferedRandomType = get_file_type('r+b', buffering=-1, open=_open)
    PyBufferedReaderType = get_file_type('rb', buffering=-1, open=_open)
    PyBufferedWriterType = get_file_type('wb', buffering=-1, open=_open)
except ImportError:
    PyTextWrapperType = PyBufferedRandomType = PyBufferedReaderType = PyBufferedWriterType = None
from io import BytesIO as StringIO
InputType = OutputType = None
from socket import socket as SocketType
#FIXME: additionally calls ForkingPickler.register several times
from multiprocessing.reduction import _reduce_socket as reduce_socket
try:
    __IPYTHON__ is True # is ipython
    ExitType = None     # IPython.core.autocall.ExitAutocall
    singletontypes = ['exit', 'quit', 'get_ipython']
except NameError:
    try: ExitType = type(exit) # apparently 'exit' can be removed
    except NameError: ExitType = None
    singletontypes = []

import inspect
import dataclasses

from pickle import GLOBAL


### Shims for different versions of Python and dill
class Sentinel(object):
    """
    Create a unique sentinel object that is pickled as a constant.
    """
    def __init__(self, name, module_name=None):
        self.name = name
        if module_name is None:
            # Use the calling frame's module
            self.__module__ = inspect.currentframe().f_back.f_globals['__name__']
        else:
            self.__module__ = module_name # pragma: no cover
    def __repr__(self):
        return self.__module__ + '.' + self.name # pragma: no cover
    def __copy__(self):
        return self # pragma: no cover
    def __deepcopy__(self, memo):
        return self # pragma: no cover
    def __reduce__(self):
        return self.name
    def __reduce_ex__(self, protocol):
        return self.name

from . import _shims
from ._shims import Reduce, Getattr

### File modes
#: Pickles the file handle, preserving mode. The position of the unpickled
#: object is as for a new file handle.
HANDLE_FMODE = 0
#: Pickles the file contents, creating a new file if on load the file does
#: not exist. The position = min(pickled position, EOF) and mode is chosen
#: as such that "best" preserves behavior of the original file.
CONTENTS_FMODE = 1
#: Pickles the entire file (handle and contents), preserving mode and position.
FILE_FMODE = 2

### Shorthands (modified from python2.5/lib/pickle.py)
def copy(obj, *args, **kwds):
    """
    Use pickling to 'copy' an object (i.e. `loads(dumps(obj))`).

    See :func:`dumps` and :func:`loads` for keyword arguments.
    """
    ignore = kwds.pop('ignore', Unpickler.settings['ignore'])
    return loads(dumps(obj, *args, **kwds), ignore=ignore)

def dump(obj, file, protocol=None, byref=None, fmode=None, recurse=None, **kwds):#, strictio=None):
    """
    Pickle an object to a file.

    See :func:`dumps` for keyword arguments.
    """
    from .settings import settings
    protocol = settings['protocol'] if protocol is None else int(protocol)
    _kwds = kwds.copy()
    _kwds.update(dict(byref=byref, fmode=fmode, recurse=recurse))
    Pickler(file, protocol, **_kwds).dump(obj)
    return

def dumps(obj, protocol=None, byref=None, fmode=None, recurse=None, **kwds):#, strictio=None):
    """
    Pickle an object to a string.

    *protocol* is the pickler protocol, as defined for Python *pickle*.

    If *byref=True*, then dill behaves a lot more like pickle as certain
    objects (like modules) are pickled by reference as opposed to attempting
    to pickle the object itself.

    If *recurse=True*, then objects referred to in the global dictionary
    are recursively traced and pickled, instead of the default behavior
    of attempting to store the entire global dictionary. This is needed for
    functions defined via *exec()*.

    *fmode* (:const:`HANDLE_FMODE`, :const:`CONTENTS_FMODE`,
    or :const:`FILE_FMODE`) indicates how file handles will be pickled.
    For example, when pickling a data file handle for transfer to a remote
    compute service, *FILE_FMODE* will include the file contents in the
    pickle and cursor position so that a remote method can operate
    transparently on an object with an open file handle.

    Default values for keyword arguments can be set in :mod:`dill.settings`.
    """
    file = StringIO()
    dump(obj, file, protocol, byref, fmode, recurse, **kwds)#, strictio)
    return file.getvalue()

def load(file, ignore=None, **kwds):
    """
    Unpickle an object from a file.

    See :func:`loads` for keyword arguments.
    """
    return Unpickler(file, ignore=ignore, **kwds).load()

def loads(str, ignore=None, **kwds):
    """
    Unpickle an object from a string.

    If *ignore=False* then objects whose class is defined in the module
    *__main__* are updated to reference the existing class in *__main__*,
    otherwise they are left to refer to the reconstructed type, which may
    be different.

    Default values for keyword arguments can be set in :mod:`dill.settings`.
    """
    file = StringIO(str)
    return load(file, ignore, **kwds)

# def dumpzs(obj, protocol=None):
#     """pickle an object to a compressed string"""
#     return zlib.compress(dumps(obj, protocol))

# def loadzs(str):
#     """unpickle an object from a compressed string"""
#     return loads(zlib.decompress(str))

### End: Shorthands ###

### Pickle the Interpreter Session
SESSION_IMPORTED_AS_TYPES = (ModuleType, ClassType, TypeType, Exception,
                             FunctionType, MethodType, BuiltinMethodType)

def _module_map():
    """get map of imported modules"""
    from collections import defaultdict, namedtuple
    modmap = namedtuple('Modmap', ['by_name', 'by_id', 'top_level'])
    modmap = modmap(defaultdict(list), defaultdict(list), {})
    for modname, module in sys.modules.items():
        if not isinstance(module, ModuleType):
            continue
        if '.' not in modname:
            modmap.top_level[id(module)] = modname
        for objname, modobj in module.__dict__.items():
            modmap.by_name[objname].append((modobj, modname))
            modmap.by_id[id(modobj)].append((modobj, objname, modname))
    return modmap

def _lookup_module(modmap, name, obj, main_module):
    """lookup name or id of obj if module is imported"""
    for modobj, modname in modmap.by_name[name]:
        if modobj is obj and sys.modules[modname] is not main_module:
            return modname, name
    if isinstance(obj, SESSION_IMPORTED_AS_TYPES):
        for modobj, objname, modname in modmap.by_id[id(obj)]:
            if sys.modules[modname] is not main_module:
                return modname, objname
    return None, None

def _stash_modules(main_module):
    modmap = _module_map()
    newmod = ModuleType(main_module.__name__)

    imported = []
    imported_as = []
    imported_top_level = []  # keep separeted for backwards compatibility
    original = {}
    for name, obj in main_module.__dict__.items():
        if obj is main_module:
            original[name] = newmod  # self-reference
            continue

        # Avoid incorrectly matching a singleton value in another package (ex.: __doc__).
        if any(obj is singleton for singleton in (None, False, True)) or \
                isinstance(obj, ModuleType) and _is_builtin_module(obj):  # always saved by ref
            original[name] = obj
            continue

        source_module, objname = _lookup_module(modmap, name, obj, main_module)
        if source_module:
            if objname == name:
                imported.append((source_module, name))
            else:
                imported_as.append((source_module, objname, name))
        else:
            try:
                imported_top_level.append((modmap.top_level[id(obj)], name))
            except KeyError:
                original[name] = obj

    if len(original) < len(main_module.__dict__):
        newmod.__dict__.update(original)
        newmod.__dill_imported = imported
        newmod.__dill_imported_as = imported_as
        newmod.__dill_imported_top_level = imported_top_level
        return newmod
    else:
        return main_module

def _restore_modules(unpickler, main_module):
    try:
        for modname, name in main_module.__dict__.pop('__dill_imported'):
            main_module.__dict__[name] = unpickler.find_class(modname, name)
        for modname, objname, name in main_module.__dict__.pop('__dill_imported_as'):
            main_module.__dict__[name] = unpickler.find_class(modname, objname)
        for modname, name in main_module.__dict__.pop('__dill_imported_top_level'):
            main_module.__dict__[name] = __import__(modname)
    except KeyError:
        pass

#NOTE: 06/03/15 renamed main_module to main
def dump_session(filename='/tmp/session.pkl', main=None, byref=False, **kwds):
    """pickle the current state of __main__ to a file"""
    from .settings import settings
    protocol = settings['protocol']
    if main is None: main = _main_module
    if hasattr(filename, 'write'):
        f = filename
    else:
        f = open(filename, 'wb')
    try:
        pickler = Pickler(f, protocol, **kwds)
        pickler._file = f
        pickler._original_main = main
        if byref:
            main = _stash_modules(main)
        pickler._main = main     #FIXME: dill.settings are disabled
        pickler._byref = False   # disable pickling by name reference
        pickler._recurse = False # disable pickling recursion for globals
        pickler._session = True  # is best indicator of when pickling a session
        pickler._first_pass = True
        pickler._main_modified = main is not pickler._original_main
        pickler.dump(main)
    finally:
        if f is not filename:  # If newly opened file
            f.close()
    return

def load_session(filename='/tmp/session.pkl', main=None, **kwds):
    """update the __main__ module with the state from the session file"""
    if main is None: main = _main_module
    if hasattr(filename, 'read'):
        f = filename
    else:
        f = open(filename, 'rb')
    try: #FIXME: dill.settings are disabled
        unpickler = Unpickler(f, **kwds)
        unpickler._main = main
        unpickler._session = True
        module = unpickler.load()
        unpickler._session = False
        main.__dict__.update(module.__dict__)
        _restore_modules(unpickler, main)
    finally:
        if f is not filename:  # If newly opened file
            f.close()
    return

### End: Pickle the Interpreter

class MetaCatchingDict(dict):
    def get(self, key, default=None):
        try:
            return self[key]
        except KeyError:
            return default

    def __missing__(self, key):
        if issubclass(key, type):
            return save_type
        else:
            raise KeyError()

class PickleWarning(Warning, PickleError):
    pass

class PicklingWarning(PickleWarning, PicklingError):
    pass

class UnpicklingWarning(PickleWarning, UnpicklingError):
    pass

### Extend the Picklers
class Pickler(StockPickler):
    """python's Pickler extended to interpreter sessions"""
    dispatch = MetaCatchingDict(StockPickler.dispatch.copy())
    _session = False
    from .settings import settings

    def __init__(self, file, *args, **kwds):
        settings = Pickler.settings
        _byref = kwds.pop('byref', None)
       #_strictio = kwds.pop('strictio', None)
        _fmode = kwds.pop('fmode', None)
        _recurse = kwds.pop('recurse', None)
        StockPickler.__init__(self, file, *args, **kwds)
        self._main = _main_module
        self._diff_cache = {}
        self._byref = settings['byref'] if _byref is None else _byref
        self._strictio = False #_strictio
        self._fmode = settings['fmode'] if _fmode is None else _fmode
        self._recurse = settings['recurse'] if _recurse is None else _recurse
        self._postproc = OrderedDict()
        self._file = file

    def dump(self, obj): #NOTE: if settings change, need to update attributes
        # register if the object is a numpy ufunc
        # thanks to Paul Kienzle for pointing out ufuncs didn't pickle
        if NumpyUfuncType and numpyufunc(obj):
            @register(type(obj))
            def save_numpy_ufunc(pickler, obj):
                logger.trace(pickler, "Nu: %s", obj)
                name = getattr(obj, '__qualname__', getattr(obj, '__name__', None))
                StockPickler.save_global(pickler, obj, name=name)
                logger.trace(pickler, "# Nu")
                return
            # NOTE: the above 'save' performs like:
            #   import copy_reg
            #   def udump(f): return f.__name__
            #   def uload(name): return getattr(numpy, name)
            #   copy_reg.pickle(NumpyUfuncType, udump, uload)
        # register if the object is a numpy dtype
        if NumpyDType and numpydtype(obj):
            @register(type(obj))
            def save_numpy_dtype(pickler, obj):
                logger.trace(pickler, "Dt: %s", obj)
                pickler.save_reduce(_create_dtypemeta, (obj.type,), obj=obj)
                logger.trace(pickler, "# Dt")
                return
            # NOTE: the above 'save' performs like:
            #   import copy_reg
            #   def uload(name): return type(NumpyDType(name))
            #   def udump(f): return uload, (f.type,)
            #   copy_reg.pickle(NumpyDTypeType, udump, uload)
        # register if the object is a subclassed numpy array instance
        if NumpyArrayType and ndarraysubclassinstance(obj):
            @register(type(obj))
            def save_numpy_array(pickler, obj):
                logger.trace(pickler, "Nu: (%s, %s)", obj.shape, obj.dtype)
                npdict = getattr(obj, '__dict__', None)
                f, args, state = obj.__reduce__()
                pickler.save_reduce(_create_array, (f,args,state,npdict), obj=obj)
                logger.trace(pickler, "# Nu")
                return
        # end hack
        if GENERATOR_FAIL and type(obj) == GeneratorType:
            msg = "Can't pickle %s: attribute lookup builtins.generator failed" % GeneratorType
            raise PicklingError(msg)
        logger.trace_setup(self)
        StockPickler.dump(self, obj)

    dump.__doc__ = StockPickler.dump.__doc__

class Unpickler(StockUnpickler):
    """python's Unpickler extended to interpreter sessions and more types"""
    from .settings import settings
    _session = False

    def find_class(self, module, name):
        if (module, name) == ('__builtin__', '__main__'):
            return self._main.__dict__ #XXX: above set w/save_module_dict
        elif (module, name) == ('__builtin__', 'NoneType'):
            return type(None) #XXX: special case: NoneType missing
        if module == 'dill.dill': module = 'dill._dill'
        return StockUnpickler.find_class(self, module, name)

    def __init__(self, *args, **kwds):
        settings = Pickler.settings
        _ignore = kwds.pop('ignore', None)
        StockUnpickler.__init__(self, *args, **kwds)
        self._main = _main_module
        self._ignore = settings['ignore'] if _ignore is None else _ignore

    def load(self): #NOTE: if settings change, need to update attributes
        obj = StockUnpickler.load(self)
        if type(obj).__module__ == getattr(_main_module, '__name__', '__main__'):
            if not self._ignore:
                # point obj class to main
                try: obj.__class__ = getattr(self._main, type(obj).__name__)
                except (AttributeError,TypeError): pass # defined in a file
       #_main_module.__dict__.update(obj.__dict__) #XXX: should update globals ?
        return obj
    load.__doc__ = StockUnpickler.load.__doc__
    pass

'''
def dispatch_table():
    """get the dispatch table of registered types"""
    return Pickler.dispatch
'''

pickle_dispatch_copy = StockPickler.dispatch.copy()

def pickle(t, func):
    """expose dispatch table for user-created extensions"""
    Pickler.dispatch[t] = func
    return

def register(t):
    """register type to Pickler's dispatch table """
    def proxy(func):
        Pickler.dispatch[t] = func
        return func
    return proxy

def _revert_extension():
    """drop dill-registered types from pickle's dispatch table"""
    for type, func in list(StockPickler.dispatch.items()):
        if func.__module__ == __name__:
            del StockPickler.dispatch[type]
            if type in pickle_dispatch_copy:
                StockPickler.dispatch[type] = pickle_dispatch_copy[type]

def use_diff(on=True):
    """
    Reduces size of pickles by only including object which have changed.

    Decreases pickle size but increases CPU time needed.
    Also helps avoid some unpicklable objects.
    MUST be called at start of script, otherwise changes will not be recorded.
    """
    global _use_diff, diff
    _use_diff = on
    if _use_diff and diff is None:
        try:
            from . import diff as d
        except ImportError:
            import diff as d
        diff = d

def _create_typemap():
    import types
    d = dict(list(__builtin__.__dict__.items()) + \
             list(types.__dict__.items())).items()
    for key, value in d:
        if getattr(value, '__module__', None) == 'builtins' \
                and type(value) is type:
            yield key, value
    return
_reverse_typemap = dict(_create_typemap())
_reverse_typemap.update({
    'CellType': CellType,
    'PartialType': PartialType,
    'SuperType': SuperType,
    'ItemGetterType': ItemGetterType,
    'AttrGetterType': AttrGetterType,
})

# "Incidental" implementation specific types. Unpickling these types in another
# implementation of Python (PyPy -> CPython) is not guaranteed to work

# This dictionary should contain all types that appear in Python implementations
# but are not defined in https://docs.python.org/3/library/types.html#standard-interpreter-types
x=OrderedDict()
_incedental_reverse_typemap = {
    'FileType': FileType,
    'BufferedRandomType': BufferedRandomType,
    'BufferedReaderType': BufferedReaderType,
    'BufferedWriterType': BufferedWriterType,
    'TextWrapperType': TextWrapperType,
    'PyBufferedRandomType': PyBufferedRandomType,
    'PyBufferedReaderType': PyBufferedReaderType,
    'PyBufferedWriterType': PyBufferedWriterType,
    'PyTextWrapperType': PyTextWrapperType,
}

_incedental_reverse_typemap.update({
    "DictKeysType": type({}.keys()),
    "DictValuesType": type({}.values()),
    "DictItemsType": type({}.items()),

    "OdictKeysType": type(x.keys()),
    "OdictValuesType": type(x.values()),
    "OdictItemsType": type(x.items()),
})

if ExitType:
    _incedental_reverse_typemap['ExitType'] = ExitType
if InputType:
    _incedental_reverse_typemap['InputType'] = InputType
    _incedental_reverse_typemap['OutputType'] = OutputType

'''
try:
    import symtable
    _incedental_reverse_typemap["SymtableEntryType"] = type(symtable.symtable("", "string", "exec")._table)
except: #FIXME: fails to pickle
    pass
'''

if sys.hexversion >= 0x30a00a0:
    _incedental_reverse_typemap['LineIteratorType'] = type(compile('3', '', 'eval').co_lines())

if sys.hexversion >= 0x30b00b0:
    from types import GenericAlias
    _incedental_reverse_typemap["GenericAliasIteratorType"] = type(iter(GenericAlias(list, (int,))))
    _incedental_reverse_typemap['PositionsIteratorType'] = type(compile('3', '', 'eval').co_positions())

try:
    import winreg
    _incedental_reverse_typemap["HKEYType"] = winreg.HKEYType
except ImportError:
    pass

_reverse_typemap.update(_incedental_reverse_typemap)
_incedental_types = set(_incedental_reverse_typemap.values())

del x

_typemap = dict((v, k) for k, v in _reverse_typemap.items())

def _unmarshal(string):
    return marshal.loads(string)

def _load_type(name):
    return _reverse_typemap[name]

def _create_type(typeobj, *args):
    return typeobj(*args)

def _create_function(fcode, fglobals, fname=None, fdefaults=None,
                     fclosure=None, fdict=None, fkwdefaults=None):
    # same as FunctionType, but enable passing __dict__ to new function,
    # __dict__ is the storehouse for attributes added after function creation
    func = FunctionType(fcode, fglobals or dict(), fname, fdefaults, fclosure)
    if fdict is not None:
        func.__dict__.update(fdict) #XXX: better copy? option to copy?
    if fkwdefaults is not None:
        func.__kwdefaults__ = fkwdefaults
    # 'recurse' only stores referenced modules/objects in fglobals,
    # thus we need to make sure that we have __builtins__ as well
    if "__builtins__" not in func.__globals__:
        func.__globals__["__builtins__"] = globals()["__builtins__"]
    # assert id(fglobals) == id(func.__globals__)
    return func

def _create_code(*args):
    if type(args[0]) is not int: # co_lnotab stored from >= 3.10
        LNOTAB = args[0].encode() if hasattr(args[0], 'encode') else args[0]
        args = args[1:]
    else: # from < 3.10 (or pre-LNOTAB storage)
        LNOTAB = b''
    if hasattr(args[-3], 'encode'): #NOTE: from PY2 fails (optcode)
        args = list(args)
        if len(args) == 20: # from 3.11a
            # obj.co_argcount, obj.co_posonlyargcount,
            # obj.co_kwonlyargcount, obj.co_nlocals, obj.co_stacksize,
            # obj.co_flags, obj.co_code, obj.co_consts, obj.co_names,
            # obj.co_varnames, obj.co_filename, obj.co_name, obj.co_qualname,
            # obj.co_firstlineno, obj.co_linetable, obj.co_endlinetable,
            # obj.co_columntable, obj.co_exceptiontable, obj.co_freevars,
            # obj.co_cellvars
            args[-3] = args[-3].encode() # co_exceptiontable
            args[-6] = args[-6].encode() # co_linetable
            args[-14] = args[-14].encode() # co_code
            if args[-4] is not None:
                args[-4] = args[-4].encode() # co_columntable
            if args[-5] is not None:
                args[-5] = args[-5].encode() # co_endlinetable
        elif len(args) == 18: # from 3.11
            # obj.co_argcount, obj.co_posonlyargcount,
            # obj.co_kwonlyargcount, obj.co_nlocals, obj.co_stacksize,
            # obj.co_flags, obj.co_code, obj.co_consts, obj.co_names,
            # obj.co_varnames, obj.co_filename, obj.co_name, obj.co_qualname,
            # obj.co_firstlineno, obj.co_linetable, obj.co_exceptiontable,
            # obj.co_freevars, obj.co_cellvars
            args[-3] = args[-3].encode() # co_exceptiontable
            args[-4] = args[-4].encode() # co_linetable
            args[-12] = args[-12].encode() # co_code
        else: # from 3.10
            # obj.co_argcount, obj.co_posonlyargcount,
            # obj.co_kwonlyargcount, obj.co_nlocals, obj.co_stacksize,
            # obj.co_flags, obj.co_code, obj.co_consts, obj.co_names,
            # obj.co_varnames, obj.co_filename, obj.co_name,
            # obj.co_firstlineno, obj.co_linetable, obj.co_freevars,
            # obj.co_cellvars
            args[-3] = args[-3].encode() # co_linetable (or co_lnotab)
            args[-10] = args[-10].encode() # co_code
        args = tuple(args)
    if hasattr(CodeType, 'co_endlinetable'): # python 3.11a
        # obj.co_argcount, obj.co_posonlyargcount,
        # obj.co_kwonlyargcount, obj.co_nlocals, obj.co_stacksize,
        # obj.co_flags, obj.co_code, obj.co_consts, obj.co_names,
        # obj.co_varnames, obj.co_filename, obj.co_name, obj.co_qualname,
        # obj.co_firstlineno, obj.co_linetable, obj.co_endlinetable,
        # obj.co_columntable, obj.co_exceptiontable, obj.co_freevars,
        # obj.co_cellvars
        if len(args) == 20: return CodeType(*args)
        elif len(args) == 18: # from 3.11
            argz = (None, None)
            argz = args[:-3] + argz + args[-3:]
            return CodeType(*argz)
        elif len(args) == 16: # from 3.10 or from 3.8
            if LNOTAB: # here and above uses stored co_linetable
                argz = (None, None, b'')
                argz = args[:-4] + args[-5:-4] + args[-4:-2] + argz + args[-2:]
            else: # here and below drops stored co_lnotab
                argz = (LNOTAB, None, None, b'')
                argz = args[:-4] + args[-5:-4] + args[-4:-3] + argz + args[-2:]
            return CodeType(*argz)
        elif len(args) == 15: # from 3.7
            argz = (LNOTAB, None, None, b'')
            argz = args[1:-4] + args[-5:-4] + args[-4:-3] + argz + args[-2:]
            return CodeType(args[0], 0, *argz)
        argz = (LNOTAB, None, None, b'') # from 2.7
        argz = args[1:-4] + args[-5:-4] + args[-4:-3] + argz + args[-2:]
        return CodeType(args[0], 0, 0, *argz)
    elif hasattr(CodeType, 'co_exceptiontable'): # python 3.11
        # obj.co_argcount, obj.co_posonlyargcount,
        # obj.co_kwonlyargcount, obj.co_nlocals, obj.co_stacksize,
        # obj.co_flags, obj.co_code, obj.co_consts, obj.co_names,
        # obj.co_varnames, obj.co_filename, obj.co_name, obj.co_qualname,
        # obj.co_firstlineno, obj.co_linetable, obj.co_exceptiontable,
        # obj.co_freevars, obj.co_cellvars
        if len(args) == 20: return CodeType(*(args[:15] + args[17:]))
        elif len(args) == 18: return CodeType(*args)
        elif len(args) == 16: # from 3.10 or from 3.8
            if LNOTAB: # here and above uses stored co_linetable
                argz = (b'',)
                argz = args[:-4] + args[-5:-4] + args[-4:-2] + argz + args[-2:]
            else: # here and below drops stored co_lnotab
                argz = (LNOTAB, b'')
                argz = args[:-4] + args[-5:-4] + args[-4:-3] + argz + args[-2:]
            return CodeType(*argz)
        elif len(args) == 15: # from 3.7
            argz = (LNOTAB, b'')
            argz = args[1:-4] + args[-5:-4] + args[-4:-3] + argz + args[-2:]
            return CodeType(args[0], 0, *argz)
        argz = (LNOTAB, b'') # from 2.7
        argz = args[1:-4] + args[-5:-4] + args[-4:-3] + argz + args[-2:]
        return CodeType(args[0], 0, 0, *argz)
    elif hasattr(CodeType, 'co_linetable'): # python 3.10
        # obj.co_argcount, obj.co_posonlyargcount,
        # obj.co_kwonlyargcount, obj.co_nlocals, obj.co_stacksize,
        # obj.co_flags, obj.co_code, obj.co_consts, obj.co_names,
        # obj.co_varnames, obj.co_filename, obj.co_name,
        # obj.co_firstlineno, obj.co_linetable, obj.co_freevars,
        # obj.co_cellvars
        if len(args) == 20: # from 3.11a
            return CodeType(*(args[:12] + args[13:15] + args[18:]))
        elif len(args) == 18: # from 3.11
            return CodeType(*(args[:12] + args[13:15] + args[16:]))
        elif len(args) == 16: # from 3.10 or from 3.8
            if not LNOTAB: # here and below drops stored co_lnotab
                args = args[:-3] + (LNOTAB,) + args[-2:]
            return CodeType(*args)
        elif len(args) == 15: # from 3.7
            argz = args[1:-3] + (LNOTAB,) + args[-2:]
            return CodeType(args[0], 0, *argz)
        argz = args[1:-3] + (LNOTAB,) + args[-2:]
        return CodeType(args[0], 0, 0, *argz) # from 2.7
    elif hasattr(CodeType, 'co_posonlyargcount'): # python 3.8
        # obj.co_argcount, obj.co_posonlyargcount,
        # obj.co_kwonlyargcount, obj.co_nlocals, obj.co_stacksize,
        # obj.co_flags, obj.co_code, obj.co_consts, obj.co_names,
        # obj.co_varnames, obj.co_filename, obj.co_name,
        # obj.co_firstlineno, obj.co_lnotab, obj.co_freevars,
        # obj.co_cellvars
        if len(args) == 20: # from 3.11a
            args = args[:12] + args[13:14] + (LNOTAB,) + args[18:]
            return CodeType(*args)
        elif len(args) == 18: # from 3.11
            args = args[:12] + args[13:14] + (LNOTAB,) + args[16:]
            return CodeType(*args)
        elif len(args) == 16: # from 3.10 or from 3.8
            if LNOTAB: # here and above uses stored LNOTAB
                args = args[:-3] + (LNOTAB,) + args[-2:]
            return CodeType(*args)
        elif len(args) == 15: return CodeType(args[0], 0, *args[1:]) # from 3.7
        return CodeType(args[0], 0, 0, *args[1:]) # from 2.7
    else: # python 3.7
        # obj.co_argcount, obj.co_kwonlyargcount, obj.co_nlocals,
        # obj.co_stacksize, obj.co_flags, obj.co_code, obj.co_consts,
        # obj.co_names, obj.co_varnames, obj.co_filename,
        # obj.co_name, obj.co_firstlineno, obj.co_lnotab,
        # obj.co_freevars, obj.co_cellvars
        if len(args) == 20: # from 3.11a
            args = args[:1] + args[2:12] + args[13:14] + (LNOTAB,) + args[18:]
            return CodeType(*args)
        elif len(args) == 18: # from 3.11
            args = args[:1] + args[2:12] + args[13:14] + (LNOTAB,) + args[16:]
            return CodeType(*args)
        elif len(args) == 16: # from 3.10 or from 3.8
            if LNOTAB: # here and above uses stored LNOTAB
                argz = args[2:-3] + (LNOTAB,) + args[-2:]
            else:
                argz = args[2:]
            return CodeType(args[0], *argz)
        elif len(args) == 15: return CodeType(*args)
        return CodeType(args[0], 0, *args[1:]) # from 2.7

def _create_ftype(ftypeobj, func, args, kwds):
    if kwds is None:
        kwds = {}
    if args is None:
        args = ()
    return ftypeobj(func, *args, **kwds)

def _create_lock(locked, *args): #XXX: ignores 'blocking'
    from threading import Lock
    lock = Lock()
    if locked:
        if not lock.acquire(False):
            raise UnpicklingError("Cannot acquire lock")
    return lock

def _create_rlock(count, owner, *args): #XXX: ignores 'blocking'
    lock = RLockType()
    if owner is not None:
        lock._acquire_restore((count, owner))
    if owner and not lock._is_owned():
        raise UnpicklingError("Cannot acquire lock")
    return lock

# thanks to matsjoyce for adding all the different file modes
def _create_filehandle(name, mode, position, closed, open, strictio, fmode, fdata): # buffering=0
    # only pickles the handle, not the file contents... good? or StringIO(data)?
    # (for file contents see: http://effbot.org/librarybook/copy-reg.htm)
    # NOTE: handle special cases first (are there more special cases?)
    names = {'<stdin>':sys.__stdin__, '<stdout>':sys.__stdout__,
             '<stderr>':sys.__stderr__} #XXX: better fileno=(0,1,2) ?
    if name in list(names.keys()):
        f = names[name] #XXX: safer "f=sys.stdin"
    elif name == '<tmpfile>':
        f = os.tmpfile()
    elif name == '<fdopen>':
        import tempfile
        f = tempfile.TemporaryFile(mode)
    else:
        try:
            exists = os.path.exists(name)
        except Exception:
            exists = False
        if not exists:
            if strictio:
                raise FileNotFoundError("[Errno 2] No such file or directory: '%s'" % name)
            elif "r" in mode and fmode != FILE_FMODE:
                name = '<fdopen>' # or os.devnull?
            current_size = 0 # or maintain position?
        else:
            current_size = os.path.getsize(name)

        if position > current_size:
            if strictio:
                raise ValueError("invalid buffer size")
            elif fmode == CONTENTS_FMODE:
                position = current_size
        # try to open the file by name
        # NOTE: has different fileno
        try:
            #FIXME: missing: *buffering*, encoding, softspace
            if fmode == FILE_FMODE:
                f = open(name, mode if "w" in mode else "w")
                f.write(fdata)
                if "w" not in mode:
                    f.close()
                    f = open(name, mode)
            elif name == '<fdopen>': # file did not exist
                import tempfile
                f = tempfile.TemporaryFile(mode)
            # treat x mode as w mode
            elif fmode == CONTENTS_FMODE \
               and ("w" in mode or "x" in mode):
                # stop truncation when opening
                flags = os.O_CREAT
                if "+" in mode:
                    flags |= os.O_RDWR
                else:
                    flags |= os.O_WRONLY
                f = os.fdopen(os.open(name, flags), mode)
                # set name to the correct value
                r = getattr(f, "buffer", f)
                r = getattr(r, "raw", r)
                r.name = name
                assert f.name == name
            else:
                f = open(name, mode)
        except (IOError, FileNotFoundError):
            err = sys.exc_info()[1]
            raise UnpicklingError(err)
    if closed:
        f.close()
    elif position >= 0 and fmode != HANDLE_FMODE:
        f.seek(position)
    return f

def _create_stringi(value, position, closed):
    f = StringIO(value)
    if closed: f.close()
    else: f.seek(position)
    return f

def _create_stringo(value, position, closed):
    f = StringIO()
    if closed: f.close()
    else:
       f.write(value)
       f.seek(position)
    return f

class _itemgetter_helper(object):
    def __init__(self):
        self.items = []
    def __getitem__(self, item):
        self.items.append(item)
        return

class _attrgetter_helper(object):
    def __init__(self, attrs, index=None):
        self.attrs = attrs
        self.index = index
    def __getattribute__(self, attr):
        attrs = object.__getattribute__(self, "attrs")
        index = object.__getattribute__(self, "index")
        if index is None:
            index = len(attrs)
            attrs.append(attr)
        else:
            attrs[index] = ".".join([attrs[index], attr])
        return type(self)(attrs, index)

class _dictproxy_helper(dict):
   def __ror__(self, a):
        return a

_dictproxy_helper_instance = _dictproxy_helper()

__d = {}
try:
    # In CPython 3.9 and later, this trick can be used to exploit the
    # implementation of the __or__ function of MappingProxyType to get the true
    # mapping referenced by the proxy. It may work for other implementations,
    # but is not guaranteed.
    MAPPING_PROXY_TRICK = __d is (DictProxyType(__d) | _dictproxy_helper_instance)
except Exception:
    MAPPING_PROXY_TRICK = False
del __d

# _CELL_REF and _CELL_EMPTY are used to stay compatible with versions of dill
# whose _create_cell functions do not have a default value.
# _CELL_REF can be safely removed entirely (replaced by empty tuples for calls
# to _create_cell) once breaking changes are allowed.
_CELL_REF = None
_CELL_EMPTY = Sentinel('_CELL_EMPTY')

def _create_cell(contents=None):
    if contents is not _CELL_EMPTY:
        value = contents
    return (lambda: value).__closure__[0]

def _create_weakref(obj, *args):
    from weakref import ref
    if obj is None: # it's dead
        from collections import UserDict
        return ref(UserDict(), *args)
    return ref(obj, *args)

def _create_weakproxy(obj, callable=False, *args):
    from weakref import proxy
    if obj is None: # it's dead
        if callable: return proxy(lambda x:x, *args)
        from collections import UserDict
        return proxy(UserDict(), *args)
    return proxy(obj, *args)

def _eval_repr(repr_str):
    return eval(repr_str)

def _create_array(f, args, state, npdict=None):
   #array = numpy.core.multiarray._reconstruct(*args)
    array = f(*args)
    array.__setstate__(state)
    if npdict is not None: # we also have saved state in __dict__
        array.__dict__.update(npdict)
    return array

def _create_dtypemeta(scalar_type):
    if NumpyDType is True: __hook__() # a bit hacky I think
    if scalar_type is None:
        return NumpyDType
    return type(NumpyDType(scalar_type))

def _create_namedtuple(name, fieldnames, modulename, defaults=None):
    class_ = _import_module(modulename + '.' + name, safe=True)
    if class_ is not None:
        return class_
    import collections
    t = collections.namedtuple(name, fieldnames, defaults=defaults, module=modulename)
    return t

def _create_capsule(pointer, name, context, destructor):
    attr_found = False
    try:
        # based on https://github.com/python/cpython/blob/f4095e53ab708d95e019c909d5928502775ba68f/Objects/capsule.c#L209-L231
        uname = name.decode('utf8')
        for i in range(1, uname.count('.')+1):
            names = uname.rsplit('.', i)
            try:
                module = __import__(names[0])
            except ImportError:
                pass
            obj = module
            for attr in names[1:]:
                obj = getattr(obj, attr)
            capsule = obj
            attr_found = True
            break
    except Exception:
        pass

    if attr_found:
        if _PyCapsule_IsValid(capsule, name):
            return capsule
        raise UnpicklingError("%s object exists at %s but a PyCapsule object was expected." % (type(capsule), name))
    else:
        warnings.warn('Creating a new PyCapsule %s for a C data structure that may not be present in memory. Segmentation faults or other memory errors are possible.' % (name,), UnpicklingWarning)
        capsule = _PyCapsule_New(pointer, name, destructor)
        _PyCapsule_SetContext(capsule, context)
        return capsule

def _getattr(objclass, name, repr_str):
    # hack to grab the reference directly
    try: #XXX: works only for __builtin__ ?
        attr = repr_str.split("'")[3]
        return eval(attr+'.__dict__["'+name+'"]')
    except Exception:
        try:
            attr = objclass.__dict__
            if type(attr) is DictProxyType:
                attr = attr[name]
            else:
                attr = getattr(objclass,name)
        except (AttributeError, KeyError):
            attr = getattr(objclass,name)
        return attr

def _get_attr(self, name):
    # stop recursive pickling
    return getattr(self, name, None) or getattr(__builtin__, name)

def _dict_from_dictproxy(dictproxy):
    _dict = dictproxy.copy() # convert dictproxy to dict
    _dict.pop('__dict__', None)
    _dict.pop('__weakref__', None)
    _dict.pop('__prepare__', None)
    return _dict

def _import_module(import_name, safe=False):
    try:
        if '.' in import_name:
            items = import_name.split('.')
            module = '.'.join(items[:-1])
            obj = items[-1]
        else:
            return __import__(import_name)
        return getattr(__import__(module, None, None, [obj]), obj)
    except (ImportError, AttributeError):
        if safe:
            return None
        raise

# https://github.com/python/cpython/blob/a8912a0f8d9eba6d502c37d522221f9933e976db/Lib/pickle.py#L322-L333
def _getattribute(obj, name):
    for subpath in name.split('.'):
        if subpath == '<locals>':
            raise AttributeError("Can't get local attribute {!r} on {!r}"
                                 .format(name, obj))
        try:
            parent = obj
            obj = getattr(obj, subpath)
        except AttributeError:
            raise AttributeError("Can't get attribute {!r} on {!r}"
                                 .format(name, obj))
    return obj, parent

def _locate_function(obj, pickler=None):
    module_name = getattr(obj, '__module__', None)
    if module_name in ['__main__', None] or \
            pickler and is_dill(pickler, child=False) and pickler._session and module_name == pickler._main.__name__:
        return False
    if hasattr(obj, '__qualname__'):
        module = _import_module(module_name, safe=True)
        try:
            found, _ = _getattribute(module, obj.__qualname__)
            return found is obj
        except AttributeError:
            return False
    else:
        found = _import_module(module_name + '.' + obj.__name__, safe=True)
        return found is obj


def _setitems(dest, source):
    for k, v in source.items():
        dest[k] = v


def _save_with_postproc(pickler, reduction, is_pickler_dill=None, obj=Getattr.NO_DEFAULT, postproc_list=None):
    if obj is Getattr.NO_DEFAULT:
        obj = Reduce(reduction) # pragma: no cover

    if is_pickler_dill is None:
        is_pickler_dill = is_dill(pickler, child=True)
    if is_pickler_dill:
        # assert id(obj) not in pickler._postproc, str(obj) + ' already pushed on stack!'
        # if not hasattr(pickler, 'x'): pickler.x = 0
        # print(pickler.x*' ', 'push', obj, id(obj), pickler._recurse)
        # pickler.x += 1
        if postproc_list is None:
            postproc_list = []

        # Recursive object not supported. Default to a global instead.
        if id(obj) in pickler._postproc:
            name = '%s.%s ' % (obj.__module__, getattr(obj, '__qualname__', obj.__name__)) if hasattr(obj, '__module__') else ''
            warnings.warn('Cannot pickle %r: %shas recursive self-references that trigger a RecursionError.' % (obj, name), PicklingWarning)
            pickler.save_global(obj)
            return
        pickler._postproc[id(obj)] = postproc_list

    # TODO: Use state_setter in Python 3.8 to allow for faster cPickle implementations
    pickler.save_reduce(*reduction, obj=obj)

    if is_pickler_dill:
        # pickler.x -= 1
        # print(pickler.x*' ', 'pop', obj, id(obj))
        postproc = pickler._postproc.pop(id(obj))
        # assert postproc_list == postproc, 'Stack tampered!'
        for reduction in reversed(postproc):
            if reduction[0] is _setitems:
                # use the internal machinery of pickle.py to speedup when
                # updating a dictionary in postproc
                dest, source = reduction[1]
                if source:
                    pickler.write(pickler.get(pickler.memo[id(dest)][0]))
                    pickler._batch_setitems(iter(source.items()))
                else:
                    # Updating with an empty dictionary. Same as doing nothing.
                    continue
            else:
                pickler.save_reduce(*reduction)
            # pop None created by calling preprocessing step off stack
            pickler.write(bytes('0', 'UTF-8'))

#@register(CodeType)
#def save_code(pickler, obj):
#    logger.trace(pickler, "Co: %s", obj)
#    pickler.save_reduce(_unmarshal, (marshal.dumps(obj),), obj=obj)
#    logger.trace(pickler, "# Co")
#    return

# The following function is based on 'save_codeobject' from 'cloudpickle'
# Copyright (c) 2012, Regents of the University of California.
# Copyright (c) 2009 `PiCloud, Inc. <http://www.picloud.com>`_.
# License: https://github.com/cloudpipe/cloudpickle/blob/master/LICENSE
@register(CodeType)
def save_code(pickler, obj):
    logger.trace(pickler, "Co: %s", obj)
    if hasattr(obj, "co_endlinetable"): # python 3.11a (20 args)
        args = (
            obj.co_lnotab, # for < python 3.10 [not counted in args]
            obj.co_argcount, obj.co_posonlyargcount,
            obj.co_kwonlyargcount, obj.co_nlocals, obj.co_stacksize,
            obj.co_flags, obj.co_code, obj.co_consts, obj.co_names,
            obj.co_varnames, obj.co_filename, obj.co_name, obj.co_qualname,
            obj.co_firstlineno, obj.co_linetable, obj.co_endlinetable,
            obj.co_columntable, obj.co_exceptiontable, obj.co_freevars,
            obj.co_cellvars
    )
    elif hasattr(obj, "co_exceptiontable"): # python 3.11 (18 args)
        args = (
            obj.co_lnotab, # for < python 3.10 [not counted in args]
            obj.co_argcount, obj.co_posonlyargcount,
            obj.co_kwonlyargcount, obj.co_nlocals, obj.co_stacksize,
            obj.co_flags, obj.co_code, obj.co_consts, obj.co_names,
            obj.co_varnames, obj.co_filename, obj.co_name, obj.co_qualname,
            obj.co_firstlineno, obj.co_linetable, obj.co_exceptiontable,
            obj.co_freevars, obj.co_cellvars
    )
    elif hasattr(obj, "co_linetable"): # python 3.10 (16 args)
        args = (
            obj.co_lnotab, # for < python 3.10 [not counted in args]
            obj.co_argcount, obj.co_posonlyargcount,
            obj.co_kwonlyargcount, obj.co_nlocals, obj.co_stacksize,
            obj.co_flags, obj.co_code, obj.co_consts, obj.co_names,
            obj.co_varnames, obj.co_filename, obj.co_name,
            obj.co_firstlineno, obj.co_linetable, obj.co_freevars,
            obj.co_cellvars
    )
    elif hasattr(obj, "co_posonlyargcount"): # python 3.8 (16 args)
        args = (
            obj.co_argcount, obj.co_posonlyargcount,
            obj.co_kwonlyargcount, obj.co_nlocals, obj.co_stacksize,
            obj.co_flags, obj.co_code, obj.co_consts, obj.co_names,
            obj.co_varnames, obj.co_filename, obj.co_name,
            obj.co_firstlineno, obj.co_lnotab, obj.co_freevars,
            obj.co_cellvars
    )
    else: # python 3.7 (15 args)
        args = (
            obj.co_argcount, obj.co_kwonlyargcount, obj.co_nlocals,
            obj.co_stacksize, obj.co_flags, obj.co_code, obj.co_consts,
            obj.co_names, obj.co_varnames, obj.co_filename,
            obj.co_name, obj.co_firstlineno, obj.co_lnotab,
            obj.co_freevars, obj.co_cellvars
    )

    pickler.save_reduce(_create_code, args, obj=obj)
    logger.trace(pickler, "# Co")
    return

def _repr_dict(obj):
    """make a short string representation of a dictionary"""
    return "<%s object at %#012x>" % (type(obj).__name__, id(obj))

@register(dict)
def save_module_dict(pickler, obj):
    if is_dill(pickler, child=False) and obj == pickler._main.__dict__ and \
            not (pickler._session and pickler._first_pass):
        logger.trace(pickler, "D1: %s", _repr_dict(obj)) # obj
        pickler.write(bytes('c__builtin__\n__main__\n', 'UTF-8'))
        logger.trace(pickler, "# D1")
    elif (not is_dill(pickler, child=False)) and (obj == _main_module.__dict__):
        logger.trace(pickler, "D3: %s", _repr_dict(obj)) # obj
        pickler.write(bytes('c__main__\n__dict__\n', 'UTF-8'))  #XXX: works in general?
        logger.trace(pickler, "# D3")
    elif '__name__' in obj and obj != _main_module.__dict__ \
            and type(obj['__name__']) is str \
            and obj is getattr(_import_module(obj['__name__'],True), '__dict__', None):
        logger.trace(pickler, "D4: %s", _repr_dict(obj)) # obj
        pickler.write(bytes('c%s\n__dict__\n' % obj['__name__'], 'UTF-8'))
        logger.trace(pickler, "# D4")
    else:
        logger.trace(pickler, "D2: %s", _repr_dict(obj)) # obj
        if is_dill(pickler, child=False) and pickler._session:
            # we only care about session the first pass thru
            pickler._first_pass = False
        StockPickler.save_dict(pickler, obj)
        logger.trace(pickler, "# D2")
    return


if not OLD310 and MAPPING_PROXY_TRICK:
    def save_dict_view(dicttype):
        def save_dict_view_for_function(func):
            def _save_dict_view(pickler, obj):
                logger.trace(pickler, "Dkvi: <%s>", obj)
                mapping = obj.mapping | _dictproxy_helper_instance
                pickler.save_reduce(func, (mapping,), obj=obj)
                logger.trace(pickler, "# Dkvi")
            return _save_dict_view
        return [
            (funcname, save_dict_view_for_function(getattr(dicttype, funcname)))
            for funcname in ('keys', 'values', 'items')
        ]
else:
    # The following functions are based on 'cloudpickle'
    # https://github.com/cloudpipe/cloudpickle/blob/5d89947288a18029672596a4d719093cc6d5a412/cloudpickle/cloudpickle.py#L922-L940
    # Copyright (c) 2012, Regents of the University of California.
    # Copyright (c) 2009 `PiCloud, Inc. <http://www.picloud.com>`_.
    # License: https://github.com/cloudpipe/cloudpickle/blob/master/LICENSE
    def save_dict_view(dicttype):
        def save_dict_keys(pickler, obj):
            logger.trace(pickler, "Dk: <%s>", obj)
            dict_constructor = _shims.Reduce(dicttype.fromkeys, (list(obj),))
            pickler.save_reduce(dicttype.keys, (dict_constructor,), obj=obj)
            logger.trace(pickler, "# Dk")

        def save_dict_values(pickler, obj):
            logger.trace(pickler, "Dv: <%s>", obj)
            dict_constructor = _shims.Reduce(dicttype, (enumerate(obj),))
            pickler.save_reduce(dicttype.values, (dict_constructor,), obj=obj)
            logger.trace(pickler, "# Dv")

        def save_dict_items(pickler, obj):
            logger.trace(pickler, "Di: <%s>", obj)
            pickler.save_reduce(dicttype.items, (dicttype(obj),), obj=obj)
            logger.trace(pickler, "# Di")

        return (
            ('keys', save_dict_keys),
            ('values', save_dict_values),
            ('items', save_dict_items)
        )

for __dicttype in (
      dict,
      OrderedDict
):
    __obj = __dicttype()
    for __funcname, __savefunc in save_dict_view(__dicttype):
        __tview = type(getattr(__obj, __funcname)())
        if __tview not in Pickler.dispatch:
            Pickler.dispatch[__tview] = __savefunc
del __dicttype, __obj, __funcname, __tview, __savefunc


@register(ClassType)
def save_classobj(pickler, obj): #FIXME: enable pickler._byref
    if not _locate_function(obj, pickler):
        logger.trace(pickler, "C1: %s", obj)
        pickler.save_reduce(ClassType, (obj.__name__, obj.__bases__,
                                        obj.__dict__), obj=obj)
                                       #XXX: or obj.__dict__.copy()), obj=obj) ?
        logger.trace(pickler, "# C1")
    else:
        logger.trace(pickler, "C2: %s", obj)
        name = getattr(obj, '__qualname__', getattr(obj, '__name__', None))
        StockPickler.save_global(pickler, obj, name=name)
        logger.trace(pickler, "# C2")
    return

@register(LockType)
def save_lock(pickler, obj):
    logger.trace(pickler, "Lo: %s", obj)
    pickler.save_reduce(_create_lock, (obj.locked(),), obj=obj)
    logger.trace(pickler, "# Lo")
    return

@register(RLockType)
def save_rlock(pickler, obj):
    logger.trace(pickler, "RL: %s", obj)
    r = obj.__repr__() # don't use _release_save as it unlocks the lock
    count = int(r.split('count=')[1].split()[0].rstrip('>'))
    owner = int(r.split('owner=')[1].split()[0])
    pickler.save_reduce(_create_rlock, (count,owner,), obj=obj)
    logger.trace(pickler, "# RL")
    return

#@register(SocketType) #FIXME: causes multiprocess test_pickling FAIL
def save_socket(pickler, obj):
    logger.trace(pickler, "So: %s", obj)
    pickler.save_reduce(*reduce_socket(obj))
    logger.trace(pickler, "# So")
    return

def _save_file(pickler, obj, open_):
    if obj.closed:
        position = 0
    else:
        obj.flush()
        if obj in (sys.__stdout__, sys.__stderr__, sys.__stdin__):
            position = -1
        else:
            position = obj.tell()
    if is_dill(pickler, child=True) and pickler._fmode == FILE_FMODE:
        f = open_(obj.name, "r")
        fdata = f.read()
        f.close()
    else:
        fdata = ""
    if is_dill(pickler, child=True):
        strictio = pickler._strictio
        fmode = pickler._fmode
    else:
        strictio = False
        fmode = 0 # HANDLE_FMODE
    pickler.save_reduce(_create_filehandle, (obj.name, obj.mode, position,
                                             obj.closed, open_, strictio,
                                             fmode, fdata), obj=obj)
    return


@register(FileType) #XXX: in 3.x has buffer=0, needs different _create?
@register(BufferedRandomType)
@register(BufferedReaderType)
@register(BufferedWriterType)
@register(TextWrapperType)
def save_file(pickler, obj):
    logger.trace(pickler, "Fi: %s", obj)
    f = _save_file(pickler, obj, open)
    logger.trace(pickler, "# Fi")
    return f

if PyTextWrapperType:
    @register(PyBufferedRandomType)
    @register(PyBufferedReaderType)
    @register(PyBufferedWriterType)
    @register(PyTextWrapperType)
    def save_file(pickler, obj):
        logger.trace(pickler, "Fi: %s", obj)
        f = _save_file(pickler, obj, _open)
        logger.trace(pickler, "# Fi")
        return f

# The following two functions are based on 'saveCStringIoInput'
# and 'saveCStringIoOutput' from spickle
# Copyright (c) 2011 by science+computing ag
# License: http://www.apache.org/licenses/LICENSE-2.0
if InputType:
    @register(InputType)
    def save_stringi(pickler, obj):
        logger.trace(pickler, "Io: %s", obj)
        if obj.closed:
            value = ''; position = 0
        else:
            value = obj.getvalue(); position = obj.tell()
        pickler.save_reduce(_create_stringi, (value, position, \
                                              obj.closed), obj=obj)
        logger.trace(pickler, "# Io")
        return

    @register(OutputType)
    def save_stringo(pickler, obj):
        logger.trace(pickler, "Io: %s", obj)
        if obj.closed:
            value = ''; position = 0
        else:
            value = obj.getvalue(); position = obj.tell()
        pickler.save_reduce(_create_stringo, (value, position, \
                                              obj.closed), obj=obj)
        logger.trace(pickler, "# Io")
        return

if LRUCacheType is not None:
    from functools import lru_cache
    @register(LRUCacheType)
    def save_lru_cache(pickler, obj):
        logger.trace(pickler, "LRU: %s", obj)
        if OLD39:
            kwargs = obj.cache_info()
            args = (kwargs.maxsize,)
        else:
            kwargs = obj.cache_parameters()
            args = (kwargs['maxsize'], kwargs['typed'])
        if args != lru_cache.__defaults__:
            wrapper = Reduce(lru_cache, args, is_callable=True)
        else:
            wrapper = lru_cache
        pickler.save_reduce(wrapper, (obj.__wrapped__,), obj=obj)
        logger.trace(pickler, "# LRU")
        return

@register(SuperType)
def save_super(pickler, obj):
    logger.trace(pickler, "Su: %s", obj)
    pickler.save_reduce(super, (obj.__thisclass__, obj.__self__), obj=obj)
    logger.trace(pickler, "# Su")
    return

if IS_PYPY:
    @register(MethodType)
    def save_instancemethod0(pickler, obj):
        code = getattr(obj.__func__, '__code__', None)
        if code is not None and type(code) is not CodeType \
              and getattr(obj.__self__, obj.__name__) == obj:
            # Some PyPy builtin functions have no module name
            logger.trace(pickler, "Me2: %s", obj)
            # TODO: verify that this works for all PyPy builtin methods
            pickler.save_reduce(getattr, (obj.__self__, obj.__name__), obj=obj)
            logger.trace(pickler, "# Me2")
            return

        logger.trace(pickler, "Me1: %s", obj)
        pickler.save_reduce(MethodType, (obj.__func__, obj.__self__), obj=obj)
        logger.trace(pickler, "# Me1")
        return
else:
    @register(MethodType)
    def save_instancemethod0(pickler, obj):
        logger.trace(pickler, "Me1: %s", obj)
        pickler.save_reduce(MethodType, (obj.__func__, obj.__self__), obj=obj)
        logger.trace(pickler, "# Me1")
        return

if not IS_PYPY:
    @register(MemberDescriptorType)
    @register(GetSetDescriptorType)
    @register(MethodDescriptorType)
    @register(WrapperDescriptorType)
    @register(ClassMethodDescriptorType)
    def save_wrapper_descriptor(pickler, obj):
        logger.trace(pickler, "Wr: %s", obj)
        pickler.save_reduce(_getattr, (obj.__objclass__, obj.__name__,
                                       obj.__repr__()), obj=obj)
        logger.trace(pickler, "# Wr")
        return
else:
    @register(MemberDescriptorType)
    @register(GetSetDescriptorType)
    def save_wrapper_descriptor(pickler, obj):
        logger.trace(pickler, "Wr: %s", obj)
        pickler.save_reduce(_getattr, (obj.__objclass__, obj.__name__,
                                       obj.__repr__()), obj=obj)
        logger.trace(pickler, "# Wr")
        return

@register(CellType)
def save_cell(pickler, obj):
    try:
        f = obj.cell_contents
    except ValueError: # cell is empty
        logger.trace(pickler, "Ce3: %s", obj)
        # _shims._CELL_EMPTY is defined in _shims.py to support PyPy 2.7.
        # It unpickles to a sentinel object _dill._CELL_EMPTY, also created in
        # _shims.py. This object is not present in Python 3 because the cell's
        # contents can be deleted in newer versions of Python. The reduce object
        # will instead unpickle to None if unpickled in Python 3.

        # When breaking changes are made to dill, (_shims._CELL_EMPTY,) can
        # be replaced by () OR the delattr function can be removed repending on
        # whichever is more convienient.
        pickler.save_reduce(_create_cell, (_shims._CELL_EMPTY,), obj=obj)
        # Call the function _delattr on the cell's cell_contents attribute
        # The result of this function call will be None
        pickler.save_reduce(_shims._delattr, (obj, 'cell_contents'))
        # pop None created by calling _delattr off stack
        pickler.write(bytes('0', 'UTF-8'))
        logger.trace(pickler, "# Ce3")
        return
    if is_dill(pickler, child=True):
        if id(f) in pickler._postproc:
            # Already seen. Add to its postprocessing.
            postproc = pickler._postproc[id(f)]
        else:
            # Haven't seen it. Add to the highest possible object and set its
            # value as late as possible to prevent cycle.
            postproc = next(iter(pickler._postproc.values()), None)
        if postproc is not None:
            logger.trace(pickler, "Ce2: %s", obj)
            # _CELL_REF is defined in _shims.py to support older versions of
            # dill. When breaking changes are made to dill, (_CELL_REF,) can
            # be replaced by ()
            pickler.save_reduce(_create_cell, (_CELL_REF,), obj=obj)
            postproc.append((_shims._setattr, (obj, 'cell_contents', f)))
            logger.trace(pickler, "# Ce2")
            return
    logger.trace(pickler, "Ce1: %s", obj)
    pickler.save_reduce(_create_cell, (f,), obj=obj)
    logger.trace(pickler, "# Ce1")
    return

if MAPPING_PROXY_TRICK:
    @register(DictProxyType)
    def save_dictproxy(pickler, obj):
        logger.trace(pickler, "Mp: %s", _repr_dict(obj)) # obj
        mapping = obj | _dictproxy_helper_instance
        pickler.save_reduce(DictProxyType, (mapping,), obj=obj)
        logger.trace(pickler, "# Mp")
        return
else:
    @register(DictProxyType)
    def save_dictproxy(pickler, obj):
        logger.trace(pickler, "Mp: %s", _repr_dict(obj)) # obj
        pickler.save_reduce(DictProxyType, (obj.copy(),), obj=obj)
        logger.trace(pickler, "# Mp")
        return
<<<<<<< HEAD
else:
    @register(DictProxyType)
    def save_dictproxy(pickler, obj):
        log.info("Mp: %s" % obj)
        pickler.save_reduce(DictProxyType, (obj.copy(),), obj=obj)
        log.info("# Mp")
        return
=======
>>>>>>> 3881a2b2

@register(SliceType)
def save_slice(pickler, obj):
    logger.trace(pickler, "Sl: %s", obj)
    pickler.save_reduce(slice, (obj.start, obj.stop, obj.step), obj=obj)
    logger.trace(pickler, "# Sl")
    return

@register(XRangeType)
@register(EllipsisType)
@register(NotImplementedType)
def save_singleton(pickler, obj):
    logger.trace(pickler, "Si: %s", obj)
    pickler.save_reduce(_eval_repr, (obj.__repr__(),), obj=obj)
    logger.trace(pickler, "# Si")
    return

def _proxy_helper(obj): # a dead proxy returns a reference to None
    """get memory address of proxy's reference object"""
    _repr = repr(obj)
    try: _str = str(obj)
    except ReferenceError: # it's a dead proxy
        return id(None)
    if _str == _repr: return id(obj) # it's a repr
    try: # either way, it's a proxy from here
        address = int(_str.rstrip('>').split(' at ')[-1], base=16)
    except ValueError: # special case: proxy of a 'type'
        if not IS_PYPY:
            address = int(_repr.rstrip('>').split(' at ')[-1], base=16)
        else:
            objects = iter(gc.get_objects())
            for _obj in objects:
                if repr(_obj) == _str: return id(_obj)
            # all bad below... nothing found so throw ReferenceError
            msg = "Cannot reference object for proxy at '%s'" % id(obj)
            raise ReferenceError(msg)
    return address

def _locate_object(address, module=None):
    """get object located at the given memory address (inverse of id(obj))"""
    special = [None, True, False] #XXX: more...?
    for obj in special:
        if address == id(obj): return obj
    if module:
        objects = iter(module.__dict__.values())
    else: objects = iter(gc.get_objects())
    for obj in objects:
        if address == id(obj): return obj
    # all bad below... nothing found so throw ReferenceError or TypeError
    try: address = hex(address)
    except TypeError:
        raise TypeError("'%s' is not a valid memory address" % str(address))
    raise ReferenceError("Cannot reference object at '%s'" % address)

@register(ReferenceType)
def save_weakref(pickler, obj):
    refobj = obj()
    logger.trace(pickler, "R1: %s", obj)
   #refobj = ctypes.pythonapi.PyWeakref_GetObject(obj) # dead returns "None"
    pickler.save_reduce(_create_weakref, (refobj,), obj=obj)
    logger.trace(pickler, "# R1")
    return

@register(ProxyType)
@register(CallableProxyType)
def save_weakproxy(pickler, obj):
    refobj = _locate_object(_proxy_helper(obj))
    try:
        _t = "R2"
        logger.trace(pickler, "%s: %s", _t, obj)
    except ReferenceError:
        _t = "R3"
        logger.trace(pickler, "%s: %s", _t, sys.exc_info()[1])
   #callable = bool(getattr(refobj, '__call__', None))
    if type(obj) is CallableProxyType: callable = True
    else: callable = False
    pickler.save_reduce(_create_weakproxy, (refobj, callable), obj=obj)
    logger.trace(pickler, "# %s", _t)
    return

def _is_builtin_module(module):
    if not hasattr(module, "__file__"): return True
    # If a module file name starts with prefix, it should be a builtin
    # module, so should always be pickled as a reference.
    names = ["base_prefix", "base_exec_prefix", "exec_prefix", "prefix", "real_prefix"]
    return any(os.path.realpath(module.__file__).startswith(os.path.realpath(getattr(sys, name)))
               for name in names if hasattr(sys, name)) or \
            module.__file__.endswith(EXTENSION_SUFFIXES) or \
            'site-packages' in module.__file__

@register(ModuleType)
def save_module(pickler, obj):
    if False: #_use_diff:
        if obj.__name__.split('.', 1)[0] != "dill":
            try:
                changed = diff.whats_changed(obj, seen=pickler._diff_cache)[0]
            except RuntimeError:  # not memorised module, probably part of dill
                pass
            else:
                logger.trace(pickler, "M2: %s with diff", obj)
                logger.trace(pickler, "Diff: %s", changed.keys())
                pickler.save_reduce(_import_module, (obj.__name__,), obj=obj,
                                    state=changed)
                logger.trace(pickler, "# M2")
                return

        logger.trace(pickler, "M1: %s", obj)
        pickler.save_reduce(_import_module, (obj.__name__,), obj=obj)
        logger.trace(pickler, "# M1")
    else:
        builtin_mod = _is_builtin_module(obj)
        if obj.__name__ not in ("builtins", "dill", "dill._dill") and not builtin_mod or \
                is_dill(pickler, child=True) and obj is pickler._main:
            logger.trace(pickler, "M1: %s", obj)
            _main_dict = obj.__dict__.copy() #XXX: better no copy? option to copy?
            [_main_dict.pop(item, None) for item in singletontypes
                + ["__builtins__", "__loader__"]]
            pickler.save_reduce(_import_module, (obj.__name__,), obj=obj,
                                state=_main_dict)
            logger.trace(pickler, "# M1")
        elif obj.__name__ == "dill._dill":
            logger.trace(pickler, "M2: %s", obj)
            pickler.save_global(obj, name="_dill")
            logger.trace(pickler, "# M2")
        else:
            logger.trace(pickler, "M2: %s", obj)
            pickler.save_reduce(_import_module, (obj.__name__,), obj=obj)
            logger.trace(pickler, "# M2")
        return
    return

@register(TypeType)
def save_type(pickler, obj, postproc_list=None):
    if obj in _typemap:
        logger.trace(pickler, "T1: %s", obj)
        # if obj in _incedental_types:
        #     warnings.warn('Type %r may only exist on this implementation of Python and cannot be unpickled in other implementations.' % (obj,), PicklingWarning)
        pickler.save_reduce(_load_type, (_typemap[obj],), obj=obj)
        logger.trace(pickler, "# T1")
    elif obj.__bases__ == (tuple,) and all([hasattr(obj, attr) for attr in ('_fields','_asdict','_make','_replace')]):
        # special case: namedtuples
        logger.trace(pickler, "T6: %s", obj)
        if not obj._field_defaults:
            pickler.save_reduce(_create_namedtuple, (obj.__name__, obj._fields, obj.__module__), obj=obj)
        else:
            defaults = [obj._field_defaults[field] for field in obj._fields if field in obj._field_defaults]
            pickler.save_reduce(_create_namedtuple, (obj.__name__, obj._fields, obj.__module__, defaults), obj=obj)
        logger.trace(pickler, "# T6")
        return

    # special cases: NoneType, NotImplementedType, EllipsisType
    elif obj is type(None):
        logger.trace(pickler, "T7: %s", obj)
        #XXX: pickler.save_reduce(type, (None,), obj=obj)
        pickler.write(bytes('c__builtin__\nNoneType\n', 'UTF-8'))
        logger.trace(pickler, "# T7")
    elif obj is NotImplementedType:
        logger.trace(pickler, "T7: %s", obj)
        pickler.save_reduce(type, (NotImplemented,), obj=obj)
        logger.trace(pickler, "# T7")
    elif obj is EllipsisType:
        logger.trace(pickler, "T7: %s", obj)
        pickler.save_reduce(type, (Ellipsis,), obj=obj)
        logger.trace(pickler, "# T7")

    else:
        obj_name = getattr(obj, '__qualname__', getattr(obj, '__name__', None))
        _byref = getattr(pickler, '_byref', None)
        obj_recursive = id(obj) in getattr(pickler, '_postproc', ())
        incorrectly_named = not _locate_function(obj, pickler)
        if not _byref and not obj_recursive and incorrectly_named: # not a function, but the name was held over
            if issubclass(type(obj), type):
                # thanks to Tom Stepleton pointing out pickler._session unneeded
                _t = 'T2'
                logger.trace(pickler, "%s: %s", _t, obj)
                _dict = _dict_from_dictproxy(obj.__dict__)
            else:
                _t = 'T3'
                logger.trace(pickler, "%s: %s", _t, obj)
                _dict = obj.__dict__
           #print (_dict)
           #print ("%s\n%s" % (type(obj), obj.__name__))
           #print ("%s\n%s" % (obj.__bases__, obj.__dict__))
            for name in _dict.get("__slots__", []):
                del _dict[name]
            if obj_name != obj.__name__:
                if postproc_list is None:
                    postproc_list = []
                postproc_list.append((setattr, (obj, '__qualname__', obj_name)))
            _save_with_postproc(pickler, (_create_type, (
                type(obj), obj.__name__, obj.__bases__, _dict
            )), obj=obj, postproc_list=postproc_list)
            logger.trace(pickler, "# %s", _t)
        else:
            logger.trace(pickler, "T4: %s", obj)
            if incorrectly_named:
                warnings.warn('Cannot locate reference to %r.' % (obj,), PicklingWarning)
            if obj_recursive:
                warnings.warn('Cannot pickle %r: %s.%s has recursive self-references that trigger a RecursionError.' % (obj, obj.__module__, obj_name), PicklingWarning)
           #print (obj.__dict__)
           #print ("%s\n%s" % (type(obj), obj.__name__))
           #print ("%s\n%s" % (obj.__bases__, obj.__dict__))
            StockPickler.save_global(pickler, obj, name=obj_name)
            logger.trace(pickler, "# T4")
    return

@register(property)
def save_property(pickler, obj):
    logger.trace(pickler, "Pr: %s", obj)
    pickler.save_reduce(property, (obj.fget, obj.fset, obj.fdel, obj.__doc__),
                        obj=obj)
    logger.trace(pickler, "# Pr")

@register(staticmethod)
@register(classmethod)
def save_classmethod(pickler, obj):
    logger.trace(pickler, "Cm: %s", obj)
    orig_func = obj.__func__

    # if type(obj.__dict__) is dict:
    #     if obj.__dict__:
    #         state = obj.__dict__
    #     else:
    #         state = None
    # else:
    #     state = (None, {'__dict__', obj.__dict__})

    pickler.save_reduce(type(obj), (orig_func,), obj=obj)
    logger.trace(pickler, "# Cm")

@register(FunctionType)
def save_function(pickler, obj):
    if not _locate_function(obj, pickler):
        if type(obj.__code__) is not CodeType:
            # Some PyPy builtin functions have no module name, and thus are not
            # able to be located
            module_name = getattr(obj, '__module__', None)
            if module_name is None:
                module_name = __builtin__.__name__
            module = _import_module(module_name, safe=True)
            _pypy_builtin = False
            try:
                found, _ = _getattribute(module, obj.__qualname__)
                if getattr(found, '__func__', None) is obj:
                    _pypy_builtin = True
            except AttributeError:
                pass

            if _pypy_builtin:
                logger.trace(pickler, "F3: %s", obj)
                pickler.save_reduce(getattr, (found, '__func__'), obj=obj)
                logger.trace(pickler, "# F3")
                return

        logger.trace(pickler, "F1: %s", obj)
        _recurse = getattr(pickler, '_recurse', None)
        _postproc = getattr(pickler, '_postproc', None)
        _main_modified = getattr(pickler, '_main_modified', None)
        _original_main = getattr(pickler, '_original_main', __builtin__)#'None'
        postproc_list = []
        if _recurse:
            # recurse to get all globals referred to by obj
            from .detect import globalvars
            globs_copy = globalvars(obj, recurse=True, builtin=True)

            # Add the name of the module to the globs dictionary to prevent
            # the duplication of the dictionary. Pickle the unpopulated
            # globals dictionary and set the remaining items after the function
            # is created to correctly handle recursion.
            globs = {'__name__': obj.__module__}
        else:
            globs_copy = obj.__globals__

            # If the globals is the __dict__ from the module being saved as a
            # session, substitute it by the dictionary being actually saved.
            if _main_modified and globs_copy is _original_main.__dict__:
                globs_copy = getattr(pickler, '_main', _original_main).__dict__
                globs = globs_copy
            # If the globals is a module __dict__, do not save it in the pickle.
            elif globs_copy is not None and obj.__module__ is not None and \
                    getattr(_import_module(obj.__module__, True), '__dict__', None) is globs_copy:
                globs = globs_copy
            else:
                globs = {'__name__': obj.__module__}

        if globs_copy is not None and globs is not globs_copy:
            # In the case that the globals are copied, we need to ensure that
            # the globals dictionary is updated when all objects in the
            # dictionary are already created.
            glob_ids = {id(g) for g in globs_copy.values()}
            for stack_element in _postproc:
                if stack_element in glob_ids:
                    _postproc[stack_element].append((_setitems, (globs, globs_copy)))
                    break
            else:
                postproc_list.append((_setitems, (globs, globs_copy)))

        closure = obj.__closure__
        state_dict = {}
        for fattrname in ('__doc__', '__kwdefaults__', '__annotations__'):
            fattr = getattr(obj, fattrname, None)
            if fattr is not None:
                state_dict[fattrname] = fattr
        if obj.__qualname__ != obj.__name__:
            state_dict['__qualname__'] = obj.__qualname__
        if '__name__' not in globs or obj.__module__ != globs['__name__']:
            state_dict['__module__'] = obj.__module__

        state = obj.__dict__
        if type(state) is not dict:
            state_dict['__dict__'] = state
            state = None
        if state_dict:
            state = state, state_dict

        _save_with_postproc(pickler, (_create_function, (
                obj.__code__, globs, obj.__name__, obj.__defaults__,
                closure
        ), state), obj=obj, postproc_list=postproc_list)

        # Lift closure cell update to earliest function (#458)
        if _postproc:
            topmost_postproc = next(iter(_postproc.values()), None)
            if closure and topmost_postproc:
                for cell in closure:
                    possible_postproc = (setattr, (cell, 'cell_contents', obj))
                    try:
                        topmost_postproc.remove(possible_postproc)
                    except ValueError:
                        continue

                    # Change the value of the cell
                    pickler.save_reduce(*possible_postproc)
                    # pop None created by calling preprocessing step off stack
                    pickler.write(bytes('0', 'UTF-8'))

        logger.trace(pickler, "# F1")
    else:
        logger.trace(pickler, "F2: %s", obj)
        name = getattr(obj, '__qualname__', getattr(obj, '__name__', None))
        StockPickler.save_global(pickler, obj, name=name)
        logger.trace(pickler, "# F2")
    return

if HAS_CTYPES and hasattr(ctypes, 'pythonapi'):
    _PyCapsule_New = ctypes.pythonapi.PyCapsule_New
    _PyCapsule_New.argtypes = (ctypes.c_void_p, ctypes.c_char_p, ctypes.c_void_p)
    _PyCapsule_New.restype = ctypes.py_object
    _PyCapsule_GetPointer = ctypes.pythonapi.PyCapsule_GetPointer
    _PyCapsule_GetPointer.argtypes = (ctypes.py_object, ctypes.c_char_p)
    _PyCapsule_GetPointer.restype = ctypes.c_void_p
    _PyCapsule_GetDestructor = ctypes.pythonapi.PyCapsule_GetDestructor
    _PyCapsule_GetDestructor.argtypes = (ctypes.py_object,)
    _PyCapsule_GetDestructor.restype = ctypes.c_void_p
    _PyCapsule_GetContext = ctypes.pythonapi.PyCapsule_GetContext
    _PyCapsule_GetContext.argtypes = (ctypes.py_object,)
    _PyCapsule_GetContext.restype = ctypes.c_void_p
    _PyCapsule_GetName = ctypes.pythonapi.PyCapsule_GetName
    _PyCapsule_GetName.argtypes = (ctypes.py_object,)
    _PyCapsule_GetName.restype = ctypes.c_char_p
    _PyCapsule_IsValid = ctypes.pythonapi.PyCapsule_IsValid
    _PyCapsule_IsValid.argtypes = (ctypes.py_object, ctypes.c_char_p)
    _PyCapsule_IsValid.restype = ctypes.c_bool
    _PyCapsule_SetContext = ctypes.pythonapi.PyCapsule_SetContext
    _PyCapsule_SetContext.argtypes = (ctypes.py_object, ctypes.c_void_p)
    _PyCapsule_SetDestructor = ctypes.pythonapi.PyCapsule_SetDestructor
    _PyCapsule_SetDestructor.argtypes = (ctypes.py_object, ctypes.c_void_p)
    _PyCapsule_SetName = ctypes.pythonapi.PyCapsule_SetName
    _PyCapsule_SetName.argtypes = (ctypes.py_object, ctypes.c_char_p)
    _PyCapsule_SetPointer = ctypes.pythonapi.PyCapsule_SetPointer
    _PyCapsule_SetPointer.argtypes = (ctypes.py_object, ctypes.c_void_p)
    _testcapsule = _PyCapsule_New(
        ctypes.cast(_PyCapsule_New, ctypes.c_void_p),
        ctypes.create_string_buffer(b'dill._dill._testcapsule'),
        None
    )
    PyCapsuleType = type(_testcapsule)
    @register(PyCapsuleType)
    def save_capsule(pickler, obj):
        logger.trace(pickler, "Cap: %s", obj)
        name = _PyCapsule_GetName(obj)
        warnings.warn('Pickling a PyCapsule (%s) does not pickle any C data structures and could cause segmentation faults or other memory errors when unpickling.' % (name,), PicklingWarning)
        pointer = _PyCapsule_GetPointer(obj, name)
        context = _PyCapsule_GetContext(obj)
        destructor = _PyCapsule_GetDestructor(obj)
        pickler.save_reduce(_create_capsule, (pointer, name, context, destructor), obj=obj)
        logger.trace(pickler, "# Cap")
    _incedental_reverse_typemap['PyCapsuleType'] = PyCapsuleType
    _reverse_typemap['PyCapsuleType'] = PyCapsuleType
    _incedental_types.add(PyCapsuleType)
else:
    _testcapsule = None


#############################
# A quick fix for issue #500
# This should be removed when a better solution is found.

if hasattr(dataclasses, "_HAS_DEFAULT_FACTORY_CLASS"):
    @register(dataclasses._HAS_DEFAULT_FACTORY_CLASS)
    def save_dataclasses_HAS_DEFAULT_FACTORY_CLASS(pickler, obj):
        pickler.write(GLOBAL + b"dataclasses\n_HAS_DEFAULT_FACTORY\n")

if hasattr(dataclasses, "MISSING"):
    @register(type(dataclasses.MISSING))
    def save_dataclasses_MISSING_TYPE(pickler, obj):
        pickler.write(GLOBAL + b"dataclasses\nMISSING\n")

if hasattr(dataclasses, "KW_ONLY"):
    @register(type(dataclasses.KW_ONLY))
    def save_dataclasses_KW_ONLY_TYPE(pickler, obj):
        pickler.write(GLOBAL + b"dataclasses\nKW_ONLY\n")

if hasattr(dataclasses, "_FIELD_BASE"):
    @register(dataclasses._FIELD_BASE)
    def save_dataclasses_FIELD_BASE(pickler, obj):
        pickler.write(GLOBAL + b"dataclasses\n" + obj.name.encode() + b"\n")

#############################

# quick sanity checking
def pickles(obj,exact=False,safe=False,**kwds):
    """
    Quick check if object pickles with dill.

    If *exact=True* then an equality test is done to check if the reconstructed
    object matches the original object.

    If *safe=True* then any exception will raised in copy signal that the
    object is not picklable, otherwise only pickling errors will be trapped.

    Additional keyword arguments are as :func:`dumps` and :func:`loads`.
    """
    if safe: exceptions = (Exception,) # RuntimeError, ValueError
    else:
        exceptions = (TypeError, AssertionError, PicklingError, UnpicklingError)
    try:
        pik = copy(obj, **kwds)
        #FIXME: should check types match first, then check content if "exact"
        try:
            #FIXME: should be "(pik == obj).all()" for numpy comparison, though that'll fail if shapes differ
            result = bool(pik.all() == obj.all())
        except AttributeError:
            warnings.filterwarnings('ignore')
            result = pik == obj
            warnings.resetwarnings()
        if hasattr(result, 'toarray'): # for unusual types like sparse matrix
            result = result.toarray().all()
        if result: return True
        if not exact:
            result = type(pik) == type(obj)
            if result: return result
            # class instances might have been dumped with byref=False
            return repr(type(pik)) == repr(type(obj)) #XXX: InstanceType?
        return False
    except exceptions:
        return False

def check(obj, *args, **kwds):
    """
    Check pickling of an object across another process.

    *python* is the path to the python interpreter (defaults to sys.executable)

    Set *verbose=True* to print the unpickled object in the other process.

    Additional keyword arguments are as :func:`dumps` and :func:`loads`.
    """
   # == undocumented ==
   # python -- the string path or executable name of the selected python
   # verbose -- if True, be verbose about printing warning messages
   # all other args and kwds are passed to dill.dumps #FIXME: ignore on load
    verbose = kwds.pop('verbose', False)
    python = kwds.pop('python', None)
    if python is None:
        import sys
        python = sys.executable
    # type check
    isinstance(python, str)
    import subprocess
    fail = True
    try:
        _obj = dumps(obj, *args, **kwds)
        fail = False
    finally:
        if fail and verbose:
            print("DUMP FAILED")
    #FIXME: fails if python interpreter path contains spaces
    # Use the following instead (which also processes the 'ignore' keyword):
    #    ignore = kwds.pop('ignore', None)
    #    unpickle = "dill.loads(%s, ignore=%s)"%(repr(_obj), repr(ignore))
    #    cmd = [python, "-c", "import dill; print(%s)"%unpickle]
    #    msg = "SUCCESS" if not subprocess.call(cmd) else "LOAD FAILED"
    msg = "%s -c import dill; print(dill.loads(%s))" % (python, repr(_obj))
    msg = "SUCCESS" if not subprocess.call(msg.split(None,2)) else "LOAD FAILED"
    if verbose:
        print(msg)
    return

# use to protect against missing attributes
def is_dill(pickler, child=None):
    "check the dill-ness of your pickler"
    if child is False or not hasattr(pickler.__class__, 'mro'):
        return 'dill' in pickler.__module__
    return Pickler in pickler.__class__.mro()

def _extend():
    """extend pickle with all of dill's registered types"""
    # need to have pickle not choke on _main_module?  use is_dill(pickler)
    for t,func in Pickler.dispatch.items():
        try:
            StockPickler.dispatch[t] = func
        except Exception: #TypeError, PicklingError, UnpicklingError
            logger.trace(pickler, "skip: %s", t)
    return

del diff, _use_diff, use_diff

# EOF<|MERGE_RESOLUTION|>--- conflicted
+++ resolved
@@ -1635,16 +1635,6 @@
         pickler.save_reduce(DictProxyType, (obj.copy(),), obj=obj)
         logger.trace(pickler, "# Mp")
         return
-<<<<<<< HEAD
-else:
-    @register(DictProxyType)
-    def save_dictproxy(pickler, obj):
-        log.info("Mp: %s" % obj)
-        pickler.save_reduce(DictProxyType, (obj.copy(),), obj=obj)
-        log.info("# Mp")
-        return
-=======
->>>>>>> 3881a2b2
 
 @register(SliceType)
 def save_slice(pickler, obj):
@@ -2046,22 +2036,30 @@
 if hasattr(dataclasses, "_HAS_DEFAULT_FACTORY_CLASS"):
     @register(dataclasses._HAS_DEFAULT_FACTORY_CLASS)
     def save_dataclasses_HAS_DEFAULT_FACTORY_CLASS(pickler, obj):
+        logger.trace(pickler, "DcHDF: %s", obj)
         pickler.write(GLOBAL + b"dataclasses\n_HAS_DEFAULT_FACTORY\n")
+        logger.trace(pickler, "# DcHDF")
 
 if hasattr(dataclasses, "MISSING"):
     @register(type(dataclasses.MISSING))
     def save_dataclasses_MISSING_TYPE(pickler, obj):
+        logger.trace(pickler, "DcM: %s", obj)
         pickler.write(GLOBAL + b"dataclasses\nMISSING\n")
+        logger.trace(pickler, "# DcM")
 
 if hasattr(dataclasses, "KW_ONLY"):
     @register(type(dataclasses.KW_ONLY))
     def save_dataclasses_KW_ONLY_TYPE(pickler, obj):
+        logger.trace(pickler, "DcKWO: %s", obj)
         pickler.write(GLOBAL + b"dataclasses\nKW_ONLY\n")
+        logger.trace(pickler, "# DcKWO")
 
 if hasattr(dataclasses, "_FIELD_BASE"):
     @register(dataclasses._FIELD_BASE)
     def save_dataclasses_FIELD_BASE(pickler, obj):
+        logger.trace(pickler, "DcFB: %s", obj)
         pickler.write(GLOBAL + b"dataclasses\n" + obj.name.encode() + b"\n")
+        logger.trace(pickler, "# DcFB")
 
 #############################
 
