# -*- coding: utf-8 -*-
#
# Author: Mike McKerns (mmckerns @caltech and @uqfoundation)
# Copyright (c) 2008-2015 California Institute of Technology.
# Copyright (c) 2016-2019 The Uncertainty Quantification Foundation.
# License: 3-clause BSD.  The full license text is available at:
#  - https://github.com/uqfoundation/dill/blob/master/LICENSE
"""
dill: a utility for serialization of python objects

Based on code written by Oren Tirosh and Armin Ronacher.
Extended to a (near) full set of the builtin types (in types module),
and coded to the pickle interface, by <mmckerns@caltech.edu>.
Initial port to python3 by Jonathan Dobson, continued by mmckerns.
Test against "all" python types (Std. Lib. CH 1-15 @ 2.7) by mmckerns.
Test against CH16+ Std. Lib. ... TBD.
"""
__all__ = ['dump','dumps','load','loads','dump_session','load_session',
           'Pickler','Unpickler','register','copy','pickle','pickles',
           'check','HIGHEST_PROTOCOL','DEFAULT_PROTOCOL','PicklingError',
           'UnpicklingError','HANDLE_FMODE','CONTENTS_FMODE','FILE_FMODE']

import logging
log = logging.getLogger("dill")
log.addHandler(logging.StreamHandler())
def _trace(boolean):
    """print a trace through the stack when pickling; useful for debugging"""
    if boolean: log.setLevel(logging.INFO)
    else: log.setLevel(logging.WARN)
    return

stack = {}  # record of 'recursion-sensitive' pickled objects

import os
import sys
diff = None
_use_diff = False
PY3 = (sys.hexversion >= 0x3000000)
# OLDER: 3.0 <= x < 3.4 *OR* x < 2.7.10  #NOTE: guessing relevant versions
OLDER = (PY3 and sys.hexversion < 0x3040000) or (sys.hexversion < 0x2070ab1)
OLD33 = (sys.hexversion < 0x3030000)
PY34 = (0x3040000 <= sys.hexversion < 0x3050000)
if PY3: #XXX: get types from .objtypes ?
    import builtins as __builtin__
    from pickle import _Pickler as StockPickler, Unpickler as StockUnpickler
    from _thread import LockType
    if (sys.hexversion >= 0x30200f0):
        from _thread import RLock as RLockType
    else:
        from threading import _RLock as RLockType
   #from io import IOBase
    from types import CodeType, FunctionType, MethodType, GeneratorType, \
        TracebackType, FrameType, ModuleType, BuiltinMethodType
    BufferType = memoryview #XXX: unregistered
    ClassType = type # no 'old-style' classes
    EllipsisType = type(Ellipsis)
   #FileType = IOBase
    NotImplementedType = type(NotImplemented)
    SliceType = slice
    TypeType = type # 'new-style' classes #XXX: unregistered
    XRangeType = range
    if OLD33:
        DictProxyType = type(object.__dict__)
    else:
        from types import MappingProxyType as DictProxyType
else:
    import __builtin__
    from pickle import Pickler as StockPickler, Unpickler as StockUnpickler
    from thread import LockType
    from threading import _RLock as RLockType
    from types import CodeType, FunctionType, ClassType, MethodType, \
         GeneratorType, DictProxyType, XRangeType, SliceType, TracebackType, \
         NotImplementedType, EllipsisType, FrameType, ModuleType, \
         BufferType, BuiltinMethodType, TypeType
from pickle import HIGHEST_PROTOCOL, PicklingError, UnpicklingError
try:
    from pickle import DEFAULT_PROTOCOL
except ImportError:
    DEFAULT_PROTOCOL = HIGHEST_PROTOCOL
import __main__ as _main_module
import marshal
import gc
# import zlib
from weakref import ReferenceType, ProxyType, CallableProxyType
from functools import partial
from operator import itemgetter, attrgetter
# new in python3.3
if sys.hexversion < 0x03030000:
    FileNotFoundError = IOError

GENERATOR_FAIL = False
try:
    import ctypes
    HAS_CTYPES = True
    # if using `pypy`, pythonapi is not found
    IS_PYPY = not hasattr(ctypes, 'pythonapi')
except ImportError:
    HAS_CTYPES = False
    IS_PYPY = False
NumpyUfuncType = None
NumpyArrayType = None
try:
    if OLDER:
        raise AttributeError('find_spec not found')
    import importlib
    if not importlib.machinery.PathFinder().find_spec('numpy'):
        raise ImportError("No module named 'numpy'")
    NumpyUfuncType = True
    NumpyArrayType = True
except AttributeError:
    try:
        import imp
        imp.find_module('numpy')
        NumpyUfuncType = True
        NumpyArrayType = True
    except ImportError:
        pass
except ImportError:
    pass
def __hook__():
    global NumpyArrayType, NumpyUfuncType
    from numpy import ufunc as NumpyUfuncType
    from numpy import ndarray as NumpyArrayType
    return True
if NumpyArrayType: # then has numpy
    def ndarraysubclassinstance(obj):
        if type(obj) in (TypeType, ClassType):
            return False # all classes return False
        try: # check if is ndarray, and elif is subclass of ndarray
            cls = getattr(obj, '__class__', None)
            if cls is None: return False
            elif cls is TypeType: return False
            elif 'numpy.ndarray' not in str(getattr(cls, 'mro', int.mro)()):
                return False
        except ReferenceError: return False # handle 'R3' weakref in 3.x
        except TypeError: return False
        # anything below here is a numpy array (or subclass) instance
        __hook__() # import numpy (so the following works!!!)
        # verify that __reduce__ has not been overridden
        NumpyInstance = NumpyArrayType((0,),'int8')
        if id(obj.__reduce_ex__) == id(NumpyInstance.__reduce_ex__) and \
           id(obj.__reduce__) == id(NumpyInstance.__reduce__): return True
        return False
    def numpyufunc(obj):
        if type(obj) in (TypeType, ClassType):
            return False # all classes return False
        try: # check if is ufunc
            cls = getattr(obj, '__class__', None)
            if cls is None: return False
            elif cls is TypeType: return False
            if 'numpy.ufunc' not in str(getattr(cls, 'mro', int.mro)()):
                return False
        except ReferenceError: return False # handle 'R3' weakref in 3.x
        except TypeError: return False
        # anything below here is a numpy ufunc
        return True
else:
    def ndarraysubclassinstance(obj): return False
    def numpyufunc(obj): return False

# make sure to add these 'hand-built' types to _typemap
if PY3:
    CellType = type((lambda x: lambda y: x)(0).__closure__[0])
else:
    CellType = type((lambda x: lambda y: x)(0).func_closure[0])

from types import GetSetDescriptorType
if not IS_PYPY:
    from types import MemberDescriptorType
else:
    # oddly, MemberDescriptorType is GetSetDescriptorType
    # while, member_descriptor does exist otherwise... is this a pypy bug?
    class _member(object):
        __slots__ = ['descriptor']
    MemberDescriptorType = type(_member.descriptor)
if IS_PYPY:
    WrapperDescriptorType = MethodType
    MethodDescriptorType = FunctionType
    ClassMethodDescriptorType = FunctionType
else:
    WrapperDescriptorType = type(type.__repr__)
    MethodDescriptorType = type(type.__dict__['mro'])
    ClassMethodDescriptorType = type(type.__dict__['__prepare__' if PY3 else 'mro'])

MethodWrapperType = type([].__repr__)
PartialType = type(partial(int,base=2))
SuperType = type(super(Exception, TypeError()))
ItemGetterType = type(itemgetter(0))
AttrGetterType = type(attrgetter('__repr__'))

def get_file_type(*args, **kwargs):
    open = kwargs.pop("open", __builtin__.open)
    f = open(os.devnull, *args, **kwargs)
    t = type(f)
    f.close()
    return t

FileType = get_file_type('rb', buffering=0)
TextWrapperType = get_file_type('r', buffering=-1)
BufferedRandomType = get_file_type('r+b', buffering=-1)
BufferedReaderType = get_file_type('rb', buffering=-1)
BufferedWriterType = get_file_type('wb', buffering=-1)
try:
    from _pyio import open as _open
    PyTextWrapperType = get_file_type('r', buffering=-1, open=_open)
    PyBufferedRandomType = get_file_type('r+b', buffering=-1, open=_open)
    PyBufferedReaderType = get_file_type('rb', buffering=-1, open=_open)
    PyBufferedWriterType = get_file_type('wb', buffering=-1, open=_open)
except ImportError:
    PyTextWrapperType = PyBufferedRandomType = PyBufferedReaderType = PyBufferedWriterType = None
try:
    from cStringIO import StringIO, InputType, OutputType
except ImportError:
    if PY3:
        from io import BytesIO as StringIO
    else:
        from StringIO import StringIO
    InputType = OutputType = None
if not IS_PYPY:
    from socket import socket as SocketType
    try: #FIXME: additionally calls ForkingPickler.register several times
        from multiprocessing.reduction import _reduce_socket as reduce_socket
    except ImportError:
        from multiprocessing.reduction import reduce_socket
try:
    __IPYTHON__ is True # is ipython
    ExitType = None     # IPython.core.autocall.ExitAutocall
    singletontypes = ['exit', 'quit', 'get_ipython']
except NameError:
    try: ExitType = type(exit) # apparently 'exit' can be removed
    except NameError: ExitType = None
    singletontypes = []

### File modes
# Pickles the file handle, preserving mode. The position of the unpickled
# object is as for a new file handle.
HANDLE_FMODE = 0
# Pickles the file contents, creating a new file if on load the file does
# not exist. The position = min(pickled position, EOF) and mode is chosen
# as such that "best" preserves behavior of the original file.
CONTENTS_FMODE = 1
# Pickles the entire file (handle and contents), preserving mode and position.
FILE_FMODE = 2

### Shorthands (modified from python2.5/lib/pickle.py)
def copy(obj, *args, **kwds):
    """use pickling to 'copy' an object"""
    ignore = kwds.pop('ignore', Unpickler.settings['ignore'])
    return loads(dumps(obj, *args, **kwds), ignore=ignore)

def dump(obj, file, protocol=None, byref=None, fmode=None, recurse=None, **kwds):#, strictio=None):
    """pickle an object to a file"""
    from .settings import settings
<<<<<<< HEAD
    strictio = False #FIXME: strict=True needs cleanup
    if protocol is None: protocol = settings['protocol']
    if byref is None: byref = settings['byref']
    if fmode is None: fmode = settings['fmode']
    if recurse is None: recurse = settings['recurse']
    stack.clear()  # clear record of 'recursion-sensitive' pickled objects
    pik = Pickler(file, protocol, **kwds)
    pik._main = _main_module
    # apply kwd settings
    pik._byref = bool(byref)
    pik._strictio = bool(strictio)
    pik._fmode = fmode
    pik._recurse = bool(recurse)
    # register if the object is a numpy ufunc
    # thanks to Paul Kienzle for pointing out ufuncs didn't pickle
    if NumpyUfuncType and numpyufunc(obj):
        @register(type(obj))
        def save_numpy_ufunc(pickler, obj):
            log.info("Nu: %s" % obj)
            StockPickler.save_global(pickler, obj)
            log.info("# Nu")
            return
        # NOTE: the above 'save' performs like:
        #   import copy_reg
        #   def udump(f): return f.__name__
        #   def uload(name): return getattr(numpy, name)
        #   copy_reg.pickle(NumpyUfuncType, udump, uload)
    # register if the object is a subclassed numpy array instance
    if NumpyArrayType and ndarraysubclassinstance(obj):
        @register(type(obj))
        def save_numpy_array(pickler, obj):
            log.info("Nu: ({}, {})".format(obj.shape,obj.dtype))
            npdict = getattr(obj, '__dict__', None)
            f, args, state = obj.__reduce__()
            pickler.save_reduce(_create_array, (f,args,state,npdict), obj=obj)
            log.info("# Nu")
            return
    # end hack
    if GENERATOR_FAIL and type(obj) == GeneratorType:
        msg = "Can't pickle %s: attribute lookup builtins.generator failed" % GeneratorType
        raise PicklingError(msg)
    else:
        pik.dump(obj)
    stack.clear()  # clear record of 'recursion-sensitive' pickled objects
=======
    protocol = settings['protocol'] if protocol is None else int(protocol)
    _kwds = kwds.copy()
    _kwds.update(dict(byref=byref, fmode=fmode, recurse=recurse))
    Pickler(file, protocol, **_kwds).dump(obj)
>>>>>>> cd1beb4b
    return

def dumps(obj, protocol=None, byref=None, fmode=None, recurse=None, **kwds):#, strictio=None):
    """pickle an object to a string"""
    file = StringIO()
    dump(obj, file, protocol, byref, fmode, recurse, **kwds)#, strictio)
    return file.getvalue()

def load(file, ignore=None, **kwds):
    """unpickle an object from a file"""
    return Unpickler(file, ignore=ignore, **kwds).load()

def loads(str, ignore=None, **kwds):
    """unpickle an object from a string"""
    file = StringIO(str)
    return load(file, ignore, **kwds)

# def dumpzs(obj, protocol=None):
#     """pickle an object to a compressed string"""
#     return zlib.compress(dumps(obj, protocol))

# def loadzs(str):
#     """unpickle an object from a compressed string"""
#     return loads(zlib.decompress(str))

### End: Shorthands ###

### Pickle the Interpreter Session
def _module_map():
    """get map of imported modules"""
    from collections import defaultdict
    modmap = defaultdict(list)
    items = 'items' if PY3 else 'iteritems'
    for name, module in getattr(sys.modules, items)():
        if module is None:
            continue
        for objname, obj in module.__dict__.items():
            modmap[objname].append((obj, name))
    return modmap

def _lookup_module(modmap, name, obj, main_module): #FIXME: needs work
    """lookup name if module is imported"""
    for modobj, modname in modmap[name]:
        if modobj is obj and modname != main_module.__name__:
            return modname

def _stash_modules(main_module):
    modmap = _module_map()
    imported = []
    original = {}
    items = 'items' if PY3 else 'iteritems'
    for name, obj in getattr(main_module.__dict__, items)():
        source_module = _lookup_module(modmap, name, obj, main_module)
        if source_module:
            imported.append((source_module, name))
        else:
            original[name] = obj
    if len(imported):
        import types
        newmod = types.ModuleType(main_module.__name__)
        newmod.__dict__.update(original)
        newmod.__dill_imported = imported
        return newmod
    else:
        return original

def _restore_modules(main_module):
    if '__dill_imported' not in main_module.__dict__:
        return
    imports = main_module.__dict__.pop('__dill_imported')
    for module, name in imports:
        exec("from {} import {}".format(module, name), main_module.__dict__)

#NOTE: 06/03/15 renamed main_module to main
def dump_session(filename='/tmp/session.pkl', main=None, byref=False, **kwds):
    """pickle the current state of __main__ to a file"""
    from .settings import settings
    protocol = settings['protocol']
    if main is None: main = _main_module
    if hasattr(filename, 'write'):
        f = filename
    else:
        f = open(filename, 'wb')
    try:
        if byref:
            main = _stash_modules(main)
        pickler = Pickler(f, protocol, **kwds)
        pickler._main = main     #FIXME: dill.settings are disabled
        pickler._byref = False   # disable pickling by name reference
        pickler._recurse = False # disable pickling recursion for globals
        pickler._session = True  # is best indicator of when pickling a session
        pickler.dump(main)
    finally:
        if f is not filename:  # If newly opened file
            f.close()
    return

def load_session(filename='/tmp/session.pkl', main=None, **kwds):
    """update the __main__ module with the state from the session file"""
    if main is None: main = _main_module
    if hasattr(filename, 'read'):
        f = filename
    else:
        f = open(filename, 'rb')
    try: #FIXME: dill.settings are disabled
        unpickler = Unpickler(f, **kwds)
        unpickler._main = main
        unpickler._session = True
        module = unpickler.load()
        unpickler._session = False
        main.__dict__.update(module.__dict__)
        _restore_modules(main)
    finally:
        if f is not filename:  # If newly opened file
            f.close()
    return

### End: Pickle the Interpreter

class MetaCatchingDict(dict):
    def get(self, key, default=None):
        try:
            return self[key]
        except KeyError:
            return default

    def __missing__(self, key):
        if issubclass(key, type):
            return save_type
        else:
            raise KeyError()


### Extend the Picklers
class Pickler(StockPickler):
    """python's Pickler extended to interpreter sessions"""
    dispatch = MetaCatchingDict(StockPickler.dispatch.copy())
    _session = False
    from .settings import settings

    def __init__(self, *args, **kwds):
        settings = Pickler.settings
        _byref = kwds.pop('byref', None)
       #_strictio = kwds.pop('strictio', None)
        _fmode = kwds.pop('fmode', None)
        _recurse = kwds.pop('recurse', None)
        StockPickler.__init__(self, *args, **kwds)
        self._main = _main_module
        self._diff_cache = {}
        self._byref = settings['byref'] if _byref is None else _byref
        self._strictio = False #_strictio
        self._fmode = settings['fmode'] if _fmode is None else _fmode
        self._recurse = settings['recurse'] if _recurse is None else _recurse

    def dump(self, obj): #NOTE: if settings change, need to update attributes
        stack.clear()  # clear record of 'recursion-sensitive' pickled objects
        # register if the object is a numpy ufunc
        # thanks to Paul Kienzle for pointing out ufuncs didn't pickle
        if NumpyUfuncType and numpyufunc(obj):
            @register(type(obj))
            def save_numpy_ufunc(pickler, obj):
                log.info("Nu: %s" % obj)
                StockPickler.save_global(pickler, obj)
                log.info("# Nu")
                return
            # NOTE: the above 'save' performs like:
            #   import copy_reg
            #   def udump(f): return f.__name__
            #   def uload(name): return getattr(numpy, name)
            #   copy_reg.pickle(NumpyUfuncType, udump, uload)
        # register if the object is a subclassed numpy array instance
        if NumpyArrayType and ndarraysubclassinstance(obj):
            @register(type(obj))
            def save_numpy_array(pickler, obj):
                log.info("Nu: (%s, %s)" % (obj.shape,obj.dtype))
                npdict = getattr(obj, '__dict__', None)
                f, args, state = obj.__reduce__()
                pickler.save_reduce(_create_array, (f,args,state,npdict), obj=obj)
                log.info("# Nu")
                return
        # end hack
        if GENERATOR_FAIL and type(obj) == GeneratorType:
            msg = "Can't pickle %s: attribute lookup builtins.generator failed" % GeneratorType
            raise PicklingError(msg)
        else:
            StockPickler.dump(self, obj)
        stack.clear()  # clear record of 'recursion-sensitive' pickled objects
        return
    dump.__doc__ = StockPickler.dump.__doc__
    pass

class Unpickler(StockUnpickler):
    """python's Unpickler extended to interpreter sessions and more types"""
    from .settings import settings
    _session = False

    def find_class(self, module, name):
        if (module, name) == ('__builtin__', '__main__'):
            return self._main.__dict__ #XXX: above set w/save_module_dict
        elif (module, name) == ('__builtin__', 'NoneType'):
            return type(None) #XXX: special case: NoneType missing
        if module == 'dill.dill': module = 'dill._dill'
        return StockUnpickler.find_class(self, module, name)

    def __init__(self, *args, **kwds):
        settings = Pickler.settings
        _ignore = kwds.pop('ignore', None)
        StockUnpickler.__init__(self, *args, **kwds)
        self._main = _main_module
        self._ignore = settings['ignore'] if _ignore is None else _ignore

    def load(self): #NOTE: if settings change, need to update attributes
        obj = StockUnpickler.load(self)
        if type(obj).__module__ == getattr(_main_module, '__name__', '__main__'):
            if not self._ignore:
                # point obj class to main
                try: obj.__class__ = getattr(self._main, type(obj).__name__)
                except (AttributeError,TypeError): pass # defined in a file
       #_main_module.__dict__.update(obj.__dict__) #XXX: should update globals ?
        return obj
    load.__doc__ = StockUnpickler.load.__doc__
    pass

'''
def dispatch_table():
    """get the dispatch table of registered types"""
    return Pickler.dispatch
'''

pickle_dispatch_copy = StockPickler.dispatch.copy()

def pickle(t, func):
    """expose dispatch table for user-created extensions"""
    Pickler.dispatch[t] = func
    return

def register(t):
    def proxy(func):
        Pickler.dispatch[t] = func
        return func
    return proxy

def _revert_extension():
    for type, func in list(StockPickler.dispatch.items()):
        if func.__module__ == __name__:
            del StockPickler.dispatch[type]
            if type in pickle_dispatch_copy:
                StockPickler.dispatch[type] = pickle_dispatch_copy[type]

def use_diff(on=True):
    """
    reduces size of pickles by only including object which have changed.
    Decreases pickle size but increases CPU time needed.
    Also helps avoid some unpicklable objects.
    MUST be called at start of script, otherwise changes will not be recorded.
    """
    global _use_diff, diff
    _use_diff = on
    if _use_diff and diff is None:
        try:
            from . import diff as d
        except:
            import diff as d
        diff = d

def _create_typemap():
    import types
    if PY3:
        d = dict(list(__builtin__.__dict__.items()) + \
                 list(types.__dict__.items())).items()
        builtin = 'builtins'
    else:
        d = types.__dict__.iteritems()
        builtin = '__builtin__'
    for key, value in d:
        if getattr(value, '__module__', None) == builtin \
        and type(value) is type:
            yield key, value
    return
_reverse_typemap = dict(_create_typemap())
_reverse_typemap.update({
    'CellType': CellType,
    'MethodWrapperType': MethodWrapperType,
    'PartialType': PartialType,
    'SuperType': SuperType,
    'ItemGetterType': ItemGetterType,
    'AttrGetterType': AttrGetterType,
    'FileType': FileType,
    'BufferedRandomType': BufferedRandomType,
    'BufferedReaderType': BufferedReaderType,
    'BufferedWriterType': BufferedWriterType,
    'TextWrapperType': TextWrapperType,
    'PyBufferedRandomType': PyBufferedRandomType,
    'PyBufferedReaderType': PyBufferedReaderType,
    'PyBufferedWriterType': PyBufferedWriterType,
    'PyTextWrapperType': PyTextWrapperType,
})
if ExitType:
    _reverse_typemap['ExitType'] = ExitType
if InputType:
    _reverse_typemap['InputType'] = InputType
    _reverse_typemap['OutputType'] = OutputType
if not IS_PYPY:
    _reverse_typemap['WrapperDescriptorType'] = WrapperDescriptorType
    _reverse_typemap['MethodDescriptorType'] = MethodDescriptorType
    _reverse_typemap['ClassMethodDescriptorType'] = ClassMethodDescriptorType
else:
    _reverse_typemap['MemberDescriptorType'] = MemberDescriptorType
if PY3:
    _typemap = {v: k for k, v in _reverse_typemap.items()}
else:
    _typemap = {v: k for k, v in _reverse_typemap.iteritems()}

def _unmarshal(string):
    return marshal.loads(string)

def _load_type(name):
    return _reverse_typemap[name]

def _create_type(typeobj, *args):
    return typeobj(*args)

def _create_function(fcode, fglobals, fname=None, fdefaults=None,
                     fclosure=None, fdict=None, fkwdefaults=None):
    # same as FunctionType, but enable passing __dict__ to new function,
    # __dict__ is the storehouse for attributes added after function creation
    if fdict is None: fdict = {}
    func = FunctionType(fcode, fglobals or {}, fname, fdefaults, fclosure)
    func.__dict__.update(fdict) #XXX: better copy? option to copy?
    if fkwdefaults is not None:
        func.__kwdefaults__ = fkwdefaults
    return func

def _create_ftype(ftypeobj, func, args, kwds):
    if kwds is None:
        kwds = {}
    if args is None:
        args = ()
    return ftypeobj(func, *args, **kwds)

def _create_lock(locked, *args): #XXX: ignores 'blocking'
    from threading import Lock
    lock = Lock()
    if locked:
        if not lock.acquire(False):
            raise UnpicklingError("Cannot acquire lock")
    return lock

def _create_rlock(count, owner, *args): #XXX: ignores 'blocking'
    lock = RLockType()
    if owner is not None:
        lock._acquire_restore((count, owner))
    if owner and not lock._is_owned():
        raise UnpicklingError("Cannot acquire lock")
    return lock

# thanks to matsjoyce for adding all the different file modes
def _create_filehandle(name, mode, position, closed, open, strictio, fmode, fdata): # buffering=0
    # only pickles the handle, not the file contents... good? or StringIO(data)?
    # (for file contents see: http://effbot.org/librarybook/copy-reg.htm)
    # NOTE: handle special cases first (are there more special cases?)
    names = {'<stdin>':sys.__stdin__, '<stdout>':sys.__stdout__,
             '<stderr>':sys.__stderr__} #XXX: better fileno=(0,1,2) ?
    if name in list(names.keys()):
        f = names[name] #XXX: safer "f=sys.stdin"
    elif name == '<tmpfile>':
        f = os.tmpfile()
    elif name == '<fdopen>':
        import tempfile
        f = tempfile.TemporaryFile(mode)
    else:
        # treat x mode as w mode
        if "x" in mode and sys.hexversion < 0x03030000:
            raise ValueError("invalid mode: '%s'" % mode)
        try:
            exists = os.path.exists(name)
        except:
            exists = False
        if not exists:
            if strictio:
                raise FileNotFoundError("[Errno 2] No such file or directory: '%s'" % name)
            elif "r" in mode and fmode != FILE_FMODE:
                name = '<fdopen>' # or os.devnull?
            current_size = 0 # or maintain position?
        else:
            current_size = os.path.getsize(name)

        if position > current_size:
            if strictio:
                raise ValueError("invalid buffer size")
            elif fmode == CONTENTS_FMODE:
                position = current_size
        # try to open the file by name
        # NOTE: has different fileno
        try:
            #FIXME: missing: *buffering*, encoding, softspace
            if fmode == FILE_FMODE:
                f = open(name, mode if "w" in mode else "w")
                f.write(fdata)
                if "w" not in mode:
                    f.close()
                    f = open(name, mode)
            elif name == '<fdopen>': # file did not exist
                import tempfile
                f = tempfile.TemporaryFile(mode)
            elif fmode == CONTENTS_FMODE \
               and ("w" in mode or "x" in mode):
                # stop truncation when opening
                flags = os.O_CREAT
                if "+" in mode:
                    flags |= os.O_RDWR
                else:
                    flags |= os.O_WRONLY
                f = os.fdopen(os.open(name, flags), mode)
                # set name to the correct value
                if PY3:
                    r = getattr(f, "buffer", f)
                    r = getattr(r, "raw", r)
                    r.name = name
                else:
                    if not HAS_CTYPES:
                        raise ImportError("No module named 'ctypes'")
                    class FILE(ctypes.Structure):
                        _fields_ = [("refcount", ctypes.c_long),
                                    ("type_obj", ctypes.py_object),
                                    ("file_pointer", ctypes.c_voidp),
                                    ("name", ctypes.py_object)]

                    class PyObject(ctypes.Structure):
                        _fields_ = [
                            ("ob_refcnt", ctypes.c_int),
                            ("ob_type", ctypes.py_object)
                            ]
                    #FIXME: CONTENTS_FMODE fails for pypy due to issue #1233
                    #       https://bitbucket.org/pypy/pypy/issues/1233
                    ctypes.cast(id(f), ctypes.POINTER(FILE)).contents.name = name
                    ctypes.cast(id(name), ctypes.POINTER(PyObject)).contents.ob_refcnt += 1
                assert f.name == name
            else:
                f = open(name, mode)
        except (IOError, FileNotFoundError):
            err = sys.exc_info()[1]
            raise UnpicklingError(err)
    if closed:
        f.close()
    elif position >= 0 and fmode != HANDLE_FMODE:
        f.seek(position)
    return f

def _create_stringi(value, position, closed):
    f = StringIO(value)
    if closed: f.close()
    else: f.seek(position)
    return f

def _create_stringo(value, position, closed):
    f = StringIO()
    if closed: f.close()
    else:
       f.write(value)
       f.seek(position)
    return f

class _itemgetter_helper(object):
    def __init__(self):
        self.items = []
    def __getitem__(self, item):
        self.items.append(item)
        return

class _attrgetter_helper(object):
    def __init__(self, attrs, index=None):
        self.attrs = attrs
        self.index = index
    def __getattribute__(self, attr):
        attrs = object.__getattribute__(self, "attrs")
        index = object.__getattribute__(self, "index")
        if index is None:
            index = len(attrs)
            attrs.append(attr)
        else:
            attrs[index] = ".".join([attrs[index], attr])
        return type(self)(attrs, index)

if PY3:
    def _create_cell(contents):
        return (lambda y: contents).__closure__[0]
else:
    def _create_cell(contents):
        return (lambda y: contents).func_closure[0]

def _create_weakref(obj, *args):
    from weakref import ref
    if obj is None: # it's dead
        if PY3:
            from collections import UserDict
        else:
            from UserDict import UserDict
        return ref(UserDict(), *args)
    return ref(obj, *args)

def _create_weakproxy(obj, callable=False, *args):
    from weakref import proxy
    if obj is None: # it's dead
        if callable: return proxy(lambda x:x, *args)
        if PY3:
            from collections import UserDict
        else:
            from UserDict import UserDict
        return proxy(UserDict(), *args)
    return proxy(obj, *args)

def _eval_repr(repr_str):
    return eval(repr_str)

def _create_array(f, args, state, npdict=None):
   #array = numpy.core.multiarray._reconstruct(*args)
    array = f(*args)
    array.__setstate__(state)
    if npdict is not None: # we also have saved state in __dict__
        array.__dict__.update(npdict)
    return array

def _create_namedtuple(name, fieldnames, modulename):
    class_ = _import_module(modulename + '.' + name, safe=True)
    if class_ is not None:
        return class_
    import collections
    t = collections.namedtuple(name, fieldnames)
    t.__module__ = modulename
    return t

def _getattr(objclass, name, repr_str):
    # hack to grab the reference directly
    try: #XXX: works only for __builtin__ ?
        attr = repr_str.split("'")[3]
        return eval(attr+'.__dict__["'+name+'"]')
    except:
        try:
            attr = objclass.__dict__
            if type(attr) is DictProxyType:
                attr = attr[name]
            else:
                attr = getattr(objclass,name)
        except:
            attr = getattr(objclass,name)
        return attr

def _get_attr(self, name):
    # stop recursive pickling
    return getattr(self, name, None) or getattr(__builtin__, name)

def _dict_from_dictproxy(dictproxy):
    _dict = dictproxy.copy() # convert dictproxy to dict
    _dict.pop('__dict__', None)
    _dict.pop('__weakref__', None)
    _dict.pop('__prepare__', None)
    return _dict

def _import_module(import_name, safe=False):
    try:
        if '.' in import_name:
            items = import_name.split('.')
            module = '.'.join(items[:-1])
            obj = items[-1]
        else:
            return __import__(import_name)
        return getattr(__import__(module, None, None, [obj]), obj)
    except (ImportError, AttributeError):
        if safe:
            return None
        raise

def _locate_function(obj, session=False):
    if obj.__module__ in ['__main__', None]: # and session:
        return False
    found = _import_module(obj.__module__ + '.' + obj.__name__, safe=True)
    return found is obj

#@register(CodeType)
#def save_code(pickler, obj):
#    log.info("Co: %s" % obj)
#    pickler.save_reduce(_unmarshal, (marshal.dumps(obj),), obj=obj)
#    log.info("# Co")
#    return

# The following function is based on 'save_codeobject' from 'cloudpickle'
# Copyright (c) 2012, Regents of the University of California.
# Copyright (c) 2009 `PiCloud, Inc. <http://www.picloud.com>`_.
# License: https://github.com/cloudpipe/cloudpickle/blob/master/LICENSE
@register(CodeType)
def save_code(pickler, obj):
    log.info("Co: %s" % obj)
    if PY3:
        if hasattr(obj, "co_posonlyargcount"):
            args = (
                obj.co_argcount, obj.co_posonlyargcount,
                obj.co_kwonlyargcount, obj.co_nlocals, obj.co_stacksize,
                obj.co_flags, obj.co_code, obj.co_consts, obj.co_names,
                obj.co_varnames, obj.co_filename, obj.co_name,
                obj.co_firstlineno, obj.co_lnotab, obj.co_freevars,
                obj.co_cellvars
        )
        else:
            args = (
                obj.co_argcount, obj.co_kwonlyargcount, obj.co_nlocals,
                obj.co_stacksize, obj.co_flags, obj.co_code, obj.co_consts,
                obj.co_names, obj.co_varnames, obj.co_filename,
                obj.co_name, obj.co_firstlineno, obj.co_lnotab,
                obj.co_freevars, obj.co_cellvars
        )
    else:
        args = (
            obj.co_argcount, obj.co_nlocals, obj.co_stacksize, obj.co_flags,
            obj.co_code, obj.co_consts, obj.co_names, obj.co_varnames,
            obj.co_filename, obj.co_name, obj.co_firstlineno, obj.co_lnotab,
            obj.co_freevars, obj.co_cellvars
        )
    pickler.save_reduce(CodeType, args, obj=obj)
    log.info("# Co")
    return

@register(dict)
def save_module_dict(pickler, obj):
    if is_dill(pickler) and obj == pickler._main.__dict__ and not pickler._session:
        log.info("D1: <dict%s" % str(obj.__repr__).split('dict')[-1]) # obj
        if PY3:
            pickler.write(bytes('c__builtin__\n__main__\n', 'UTF-8'))
        else:
            pickler.write('c__builtin__\n__main__\n')
        log.info("# D1")
    elif (not is_dill(pickler)) and (obj == _main_module.__dict__):
        log.info("D3: <dict%s" % str(obj.__repr__).split('dict')[-1]) # obj
        if PY3:
            pickler.write(bytes('c__main__\n__dict__\n', 'UTF-8'))
        else:
            pickler.write('c__main__\n__dict__\n')   #XXX: works in general?
        log.info("# D3")
    elif '__name__' in obj and obj != _main_module.__dict__ \
    and type(obj['__name__']) is str \
    and obj is getattr(_import_module(obj['__name__'],True), '__dict__', None):
        log.info("D4: <dict%s" % str(obj.__repr__).split('dict')[-1]) # obj
        if PY3:
            pickler.write(bytes('c%s\n__dict__\n' % obj['__name__'], 'UTF-8'))
        else:
            pickler.write('c%s\n__dict__\n' % obj['__name__'])
        log.info("# D4")
    else:
        log.info("D2: <dict%s" % str(obj.__repr__).split('dict')[-1]) # obj
        if is_dill(pickler) and pickler._session:
            # we only care about session the first pass thru
            pickler._session = False
        StockPickler.save_dict(pickler, obj)
        log.info("# D2")
    return

@register(ClassType)
def save_classobj(pickler, obj): #FIXME: enable pickler._byref
   #stack[id(obj)] = len(stack), obj
    if obj.__module__ == '__main__': #XXX: use _main_module.__name__ everywhere?
        log.info("C1: %s" % obj)
        pickler.save_reduce(ClassType, (obj.__name__, obj.__bases__,
                                        obj.__dict__), obj=obj)
                                       #XXX: or obj.__dict__.copy()), obj=obj) ?
        log.info("# C1")
    else:
        log.info("C2: %s" % obj)
        StockPickler.save_global(pickler, obj)
        log.info("# C2")
    return

@register(LockType)
def save_lock(pickler, obj):
    log.info("Lo: %s" % obj)
    pickler.save_reduce(_create_lock, (obj.locked(),), obj=obj)
    log.info("# Lo")
    return

@register(RLockType)
def save_rlock(pickler, obj):
    log.info("RL: %s" % obj)
    r = obj.__repr__() # don't use _release_save as it unlocks the lock
    count = int(r.split('count=')[1].split()[0].rstrip('>'))
    owner = int(r.split('owner=')[1].split()[0]) if PY3 else getattr(obj, '_RLock__owner')
    pickler.save_reduce(_create_rlock, (count,owner,), obj=obj)
    log.info("# RL")
    return

if not IS_PYPY:
    #@register(SocketType) #FIXME: causes multiprocess test_pickling FAIL
    def save_socket(pickler, obj):
        log.info("So: %s" % obj)
        pickler.save_reduce(*reduce_socket(obj))
        log.info("# So")
        return

@register(ItemGetterType)
def save_itemgetter(pickler, obj):
    log.info("Ig: %s" % obj)
    helper = _itemgetter_helper()
    obj(helper)
    pickler.save_reduce(type(obj), tuple(helper.items), obj=obj)
    log.info("# Ig")
    return

@register(AttrGetterType)
def save_attrgetter(pickler, obj):
    log.info("Ag: %s" % obj)
    attrs = []
    helper = _attrgetter_helper(attrs)
    obj(helper)
    pickler.save_reduce(type(obj), tuple(attrs), obj=obj)
    log.info("# Ag")
    return

def _save_file(pickler, obj, open_):
    if obj.closed:
        position = 0
    else:
        obj.flush()
        if obj in (sys.__stdout__, sys.__stderr__, sys.__stdin__):
            position = -1
        else:
            position = obj.tell()
    if is_dill(pickler) and pickler._fmode == FILE_FMODE:
        f = open_(obj.name, "r")
        fdata = f.read()
        f.close()
    else:
        fdata = ""
    if is_dill(pickler):
        strictio = pickler._strictio
        fmode = pickler._fmode
    else:
        strictio = False
        fmode = 0 # HANDLE_FMODE
    pickler.save_reduce(_create_filehandle, (obj.name, obj.mode, position,
                                             obj.closed, open_, strictio,
                                             fmode, fdata), obj=obj)
    return


@register(FileType) #XXX: in 3.x has buffer=0, needs different _create?
@register(BufferedRandomType)
@register(BufferedReaderType)
@register(BufferedWriterType)
@register(TextWrapperType)
def save_file(pickler, obj):
    log.info("Fi: %s" % obj)
    f = _save_file(pickler, obj, open)
    log.info("# Fi")
    return f

if PyTextWrapperType:
    @register(PyBufferedRandomType)
    @register(PyBufferedReaderType)
    @register(PyBufferedWriterType)
    @register(PyTextWrapperType)
    def save_file(pickler, obj):
        log.info("Fi: %s" % obj)
        f = _save_file(pickler, obj, _open)
        log.info("# Fi")
        return f

# The following two functions are based on 'saveCStringIoInput'
# and 'saveCStringIoOutput' from spickle
# Copyright (c) 2011 by science+computing ag
# License: http://www.apache.org/licenses/LICENSE-2.0
if InputType:
    @register(InputType)
    def save_stringi(pickler, obj):
        log.info("Io: %s" % obj)
        if obj.closed:
            value = ''; position = 0
        else:
            value = obj.getvalue(); position = obj.tell()
        pickler.save_reduce(_create_stringi, (value, position, \
                                              obj.closed), obj=obj)
        log.info("# Io")
        return

    @register(OutputType)
    def save_stringo(pickler, obj):
        log.info("Io: %s" % obj)
        if obj.closed:
            value = ''; position = 0
        else:
            value = obj.getvalue(); position = obj.tell()
        pickler.save_reduce(_create_stringo, (value, position, \
                                              obj.closed), obj=obj)
        log.info("# Io")
        return

@register(PartialType)
def save_functor(pickler, obj):
    log.info("Fu: %s" % obj)
    pickler.save_reduce(_create_ftype, (type(obj), obj.func, obj.args,
                                        obj.keywords), obj=obj)
    log.info("# Fu")
    return

@register(SuperType)
def save_super(pickler, obj):
    log.info("Su: %s" % obj)
    pickler.save_reduce(super, (obj.__thisclass__, obj.__self__), obj=obj)
    log.info("# Su")
    return

@register(BuiltinMethodType)
def save_builtin_method(pickler, obj):
    if obj.__self__ is not None:
        if obj.__self__ is __builtin__:
            module = 'builtins' if PY3 else '__builtin__'
            _t = "B1"
            log.info("{}: {}".format(_t, obj))
        else:
            module = obj.__self__
            _t = "B3"
            log.info("{}: {}".format(_t, obj))
        if is_dill(pickler):
            _recurse = pickler._recurse
            pickler._recurse = False
        pickler.save_reduce(_get_attr, (module, obj.__name__), obj=obj)
        if is_dill(pickler):
            pickler._recurse = _recurse
        log.info("# %s" % _t)
    else:
        log.info("B2: %s" % obj)
        StockPickler.save_global(pickler, obj)
        log.info("# B2")
    return

@register(MethodType) #FIXME: fails for 'hidden' or 'name-mangled' classes
def save_instancemethod0(pickler, obj):# example: cStringIO.StringI
    log.info("Me: %s" % obj) #XXX: obj.__dict__ handled elsewhere?
    if PY3:
        pickler.save_reduce(MethodType, (obj.__func__, obj.__self__), obj=obj)
    else:
        pickler.save_reduce(MethodType, (obj.im_func, obj.im_self,
                                         obj.im_class), obj=obj)
    log.info("# Me")
    return

if not IS_PYPY:
    @register(MemberDescriptorType)
    @register(GetSetDescriptorType)
    @register(MethodDescriptorType)
    @register(WrapperDescriptorType)
    @register(ClassMethodDescriptorType)
    def save_wrapper_descriptor(pickler, obj):
        log.info("Wr: %s" % obj)
        pickler.save_reduce(_getattr, (obj.__objclass__, obj.__name__,
                                       obj.__repr__()), obj=obj)
        log.info("# Wr")
        return
else:
    @register(MemberDescriptorType)
    @register(GetSetDescriptorType)
    def save_wrapper_descriptor(pickler, obj):
        log.info("Wr: %s" % obj)
        pickler.save_reduce(_getattr, (obj.__objclass__, obj.__name__,
                                       obj.__repr__()), obj=obj)
        log.info("# Wr")
        return

@register(MethodWrapperType)
def save_instancemethod(pickler, obj):
    log.info("Mw: %s" % obj)
    pickler.save_reduce(getattr, (obj.__self__, obj.__name__), obj=obj)
    log.info("# Mw")
    return

@register(CellType)
def save_cell(pickler, obj):
    log.info("Ce: %s" % obj)
    f = obj.cell_contents
    pickler.save_reduce(_create_cell, (f,), obj=obj)
    log.info("# Ce")
    return

if not IS_PYPY:
    if not OLD33:
        @register(DictProxyType)
        def save_dictproxy(pickler, obj):
            log.info("Mp: %s" % obj)
            pickler.save_reduce(DictProxyType, (obj.copy(),), obj=obj)
            log.info("# Mp")
            return
    else:
        # The following function is based on 'saveDictProxy' from spickle
        # Copyright (c) 2011 by science+computing ag
        # License: http://www.apache.org/licenses/LICENSE-2.0
        @register(DictProxyType)
        def save_dictproxy(pickler, obj):
            log.info("Dp: %s" % obj)
            attr = obj.get('__dict__')
           #pickler.save_reduce(_create_dictproxy, (attr,'nested'), obj=obj)
            if type(attr) == GetSetDescriptorType and attr.__name__ == "__dict__" \
            and getattr(attr.__objclass__, "__dict__", None) == obj:
                pickler.save_reduce(getattr, (attr.__objclass__,"__dict__"),obj=obj)
                log.info("# Dp")
                return
            # all bad below... so throw ReferenceError or TypeError
            raise ReferenceError("%s does not reference a class __dict__" % obj)

@register(SliceType)
def save_slice(pickler, obj):
    log.info("Sl: %s" % obj)
    pickler.save_reduce(slice, (obj.start, obj.stop, obj.step), obj=obj)
    log.info("# Sl")
    return

@register(XRangeType)
@register(EllipsisType)
@register(NotImplementedType)
def save_singleton(pickler, obj):
    log.info("Si: %s" % obj)
    pickler.save_reduce(_eval_repr, (obj.__repr__(),), obj=obj)
    log.info("# Si")
    return

def _proxy_helper(obj): # a dead proxy returns a reference to None
    """get memory address of proxy's reference object"""
    _repr = repr(obj)
    try: _str = str(obj)
    except ReferenceError: # it's a dead proxy
        return id(None)
    if _str == _repr: return id(obj) # it's a repr
    try: # either way, it's a proxy from here
        address = int(_str.rstrip('>').split(' at ')[-1], base=16)
    except ValueError: # special case: proxy of a 'type'
        if not IS_PYPY:
            address = int(_repr.rstrip('>').split(' at ')[-1], base=16)
        else:
            objects = iter(gc.get_objects())
            for _obj in objects:
                if repr(_obj) == _str: return id(_obj)
            # all bad below... nothing found so throw ReferenceError
            msg = "Cannot reference object for proxy at '%s'" % id(obj)
            raise ReferenceError(msg)
    return address

def _locate_object(address, module=None):
    """get object located at the given memory address (inverse of id(obj))"""
    special = [None, True, False] #XXX: more...?
    for obj in special:
        if address == id(obj): return obj
    if module:
        if PY3:
            objects = iter(module.__dict__.values())
        else:
            objects = module.__dict__.itervalues()
    else: objects = iter(gc.get_objects())
    for obj in objects:
        if address == id(obj): return obj
    # all bad below... nothing found so throw ReferenceError or TypeError
    try: address = hex(address)
    except TypeError:
        raise TypeError("'%s' is not a valid memory address" % str(address))
    raise ReferenceError("Cannot reference object at '%s'" % address)

@register(ReferenceType)
def save_weakref(pickler, obj):
    refobj = obj()
    log.info("R1: %s" % obj)
   #refobj = ctypes.pythonapi.PyWeakref_GetObject(obj) # dead returns "None"
    pickler.save_reduce(_create_weakref, (refobj,), obj=obj)
    log.info("# R1")
    return

@register(ProxyType)
@register(CallableProxyType)
def save_weakproxy(pickler, obj):
    refobj = _locate_object(_proxy_helper(obj))
    try:
        _t = "R2"
        log.info("{}: {}".format(_t, obj))
    except ReferenceError:
        _t = "R3"
        log.info("{}: {}".format(_t, sys.exc_info()[1]))
   #callable = bool(getattr(refobj, '__call__', None))
    if type(obj) is CallableProxyType: callable = True
    else: callable = False
    pickler.save_reduce(_create_weakproxy, (refobj, callable), obj=obj)
    log.info("# %s" % _t)
    return

@register(ModuleType)
def save_module(pickler, obj):
    if False: #_use_diff:
        if obj.__name__ != "dill":
            try:
                changed = diff.whats_changed(obj, seen=pickler._diff_cache)[0]
            except RuntimeError:  # not memorised module, probably part of dill
                pass
            else:
                log.info("M1: %s with diff" % obj)
                log.info("Diff: %s", changed.keys())
                pickler.save_reduce(_import_module, (obj.__name__,), obj=obj,
                                    state=changed)
                log.info("# M1")
                return

        log.info("M2: %s" % obj)
        pickler.save_reduce(_import_module, (obj.__name__,), obj=obj)
        log.info("# M2")
    else:
        # if a module file name starts with prefix, it should be a builtin
        # module, so should be pickled as a reference
        if hasattr(obj, "__file__"):
            names = ["base_prefix", "base_exec_prefix", "exec_prefix",
                     "prefix", "real_prefix"]
            builtin_mod = any(obj.__file__.startswith(os.path.normpath(getattr(sys, name)))
                           for name in names if hasattr(sys, name))
            builtin_mod = builtin_mod or 'site-packages' in obj.__file__
        else:
            builtin_mod = True
        if obj.__name__ not in ("builtins", "dill") \
           and not builtin_mod or is_dill(pickler) and obj is pickler._main:
            log.info("M1: %s" % obj)
            _main_dict = obj.__dict__.copy() #XXX: better no copy? option to copy?
            [_main_dict.pop(item, None) for item in singletontypes
                + ["__builtins__", "__loader__"]]
            pickler.save_reduce(_import_module, (obj.__name__,), obj=obj,
                                state=_main_dict)
            log.info("# M1")
        else:
            log.info("M2: %s" % obj)
            pickler.save_reduce(_import_module, (obj.__name__,), obj=obj)
            log.info("# M2")
        return
    return

@register(TypeType)
def save_type(pickler, obj):
   #stack[id(obj)] = len(stack), obj #XXX: probably don't obj in all cases below
    if obj in _typemap:
        log.info("T1: %s" % obj)
        pickler.save_reduce(_load_type, (_typemap[obj],), obj=obj)
        log.info("# T1")
    elif issubclass(obj, tuple) and all(hasattr(obj, attr) for attr in ('_fields','_asdict','_make','_replace')):
        # special case: namedtuples
        log.info("T6: %s" % obj)
        pickler.save_reduce(_create_namedtuple, (getattr(obj, "__qualname__", obj.__name__), obj._fields, obj.__module__), obj=obj)
        log.info("# T6")
        return
    elif obj.__module__ == '__main__':
        if issubclass(type(obj), type):
        #   try: # used when pickling the class as code (or the interpreter)
            if is_dill(pickler) and not pickler._byref:
                # thanks to Tom Stepleton pointing out pickler._session unneeded
                _t = 'T2'
                log.info("{}: {}".format(_t, obj))
                _dict = _dict_from_dictproxy(obj.__dict__)
        #   except: # punt to StockPickler (pickle by class reference)
            else:
                log.info("T5: %s" % obj)
                StockPickler.save_global(pickler, obj)
                log.info("# T5")
                return
        else:
            _t = 'T3'
            log.info("{}: {}".format(_t, obj))
            _dict = obj.__dict__
       #print (_dict)
       #print ("%s\n%s" % (type(obj), obj.__name__))
       #print ("%s\n%s" % (obj.__bases__, obj.__dict__))
        for name in _dict.get("__slots__", []):
            del _dict[name]
        pickler.save_reduce(_create_type, (type(obj), obj.__name__,
                                           obj.__bases__, _dict), obj=obj)
        log.info("# %s" % _t)
    # special cases: NoneType
    elif obj is type(None):
        log.info("T7: %s" % obj)
        if PY3:
            pickler.write(bytes('c__builtin__\nNoneType\n', 'UTF-8'))
        else:
            pickler.write('c__builtin__\nNoneType\n')
        log.info("# T7")
    else:
        log.info("T4: %s" % obj)
       #print (obj.__dict__)
       #print ("%s\n%s" % (type(obj), obj.__name__))
       #print ("%s\n%s" % (obj.__bases__, obj.__dict__))
        StockPickler.save_global(pickler, obj)
        log.info("# T4")
    return

@register(property)
def save_property(pickler, obj):
    log.info("Pr: %s" % obj)
    pickler.save_reduce(property, (obj.fget, obj.fset, obj.fdel, obj.__doc__),
                        obj=obj)
    log.info("# Pr")

@register(staticmethod)
@register(classmethod)
def save_classmethod(pickler, obj):
    log.info("Cm: %s" % obj)
    im_func = '__func__' if PY3 else 'im_func'
    try:
        orig_func = getattr(obj, im_func)
    except AttributeError:  # Python 2.6
        orig_func = obj.__get__(None, object)
        if isinstance(obj, classmethod):
            orig_func = getattr(orig_func, im_func) # Unbind
    pickler.save_reduce(type(obj), (orig_func,), obj=obj)
    log.info("# Cm")

@register(FunctionType)
def save_function(pickler, obj):
    if not _locate_function(obj): #, pickler._session):
        log.info("F1: %s" % obj)
        if getattr(pickler, '_recurse', False):
            # recurse to get all globals referred to by obj
            from .detect import globalvars
            globs = globalvars(obj, recurse=True, builtin=True)
            # remove objects that have already been serialized
           #stacktypes = (ClassType, TypeType, FunctionType)
           #for key,value in list(globs.items()):
           #    if isinstance(value, stacktypes) and id(value) in stack:
           #        del globs[key]
            # ABORT: if self-references, use _recurse=False
            if id(obj) in stack: # or obj in globs.values():
                globs = obj.__globals__ if PY3 else obj.func_globals
        else:
            globs = obj.__globals__ if PY3 else obj.func_globals
        _byref = getattr(pickler, '_byref', None)
        _recurse = getattr(pickler, '_recurse', None)
        _memo = (id(obj) in stack) and (_recurse is not None)
       #print("stack: %s + '%s'" % (set(hex(i) for i in stack),hex(id(obj))))
        stack[id(obj)] = len(stack), obj
        if PY3:
            #NOTE: workaround for 'super' (see issue #75)
            _super = ('super' in getattr(obj.__code__,'co_names',())) and (_byref is not None)
            if _super: pickler._byref = True
            if _memo: pickler._recurse = False
            fkwdefaults = getattr(obj, '__kwdefaults__', None)
            pickler.save_reduce(_create_function, (obj.__code__,
                                globs, obj.__name__,
                                obj.__defaults__, obj.__closure__,
                                obj.__dict__, fkwdefaults), obj=obj)
        else:
            _super = ('super' in getattr(obj.func_code,'co_names',())) and (_byref is not None) and getattr(pickler, '_recurse', False)
            if _super: pickler._byref = True
            if _memo: pickler._recurse = False
            pickler.save_reduce(_create_function, (obj.func_code,
                                globs, obj.func_name,
                                obj.func_defaults, obj.func_closure,
                                obj.__dict__), obj=obj)
        if _super: pickler._byref = _byref
        if _memo: pickler._recurse = _recurse
       #clear = (_byref, _super, _recurse, _memo)
       #print(clear + (OLDER,))
        #NOTE: workaround for #234; "partial" still is problematic for recurse
        if OLDER and not _byref and (_super or (not _super and _memo) or (not _super and not _memo and _recurse)): pickler.clear_memo()
       #if _memo:
       #    stack.remove(id(obj))
       #   #pickler.clear_memo()
       #   #StockPickler.clear_memo(pickler)
        log.info("# F1")
    else:
        log.info("F2: %s" % obj)
        StockPickler.save_global(pickler, obj) #NOTE: also takes name=...
        log.info("# F2")
    return

# quick sanity checking
def pickles(obj,exact=False,safe=False,**kwds):
    """quick check if object pickles with dill"""
    if safe: exceptions = (Exception,) # RuntimeError, ValueError
    else:
        exceptions = (TypeError, AssertionError, PicklingError, UnpicklingError)
    try:
        pik = copy(obj, **kwds)
        try:
            result = bool(pik.all() == obj.all())
        except AttributeError:
            result = pik == obj
        if result: return True
        if not exact:
            result = type(pik) == type(obj)
            if result: return result
            # class instances might have been dumped with byref=False
            return repr(type(pik)) == repr(type(obj)) #XXX: InstanceType?
        return False
    except exceptions:
        return False

def check(obj, *args, **kwds):
    """check pickling of an object across another process"""
   # == undocumented ==
   # python -- the string path or executable name of the selected python
   # verbose -- if True, be verbose about printing warning messages
   # all other args and kwds are passed to dill.dumps #FIXME: ignore on load
    verbose = kwds.pop('verbose', False)
    python = kwds.pop('python', None)
    if python is None:
        import sys
        python = sys.executable
    # type check
    isinstance(python, str)
    import subprocess
    fail = True
    try:
        _obj = dumps(obj, *args, **kwds)
        fail = False
    finally:
        if fail and verbose:
            print("DUMP FAILED")
    msg = "{} -c import dill; print(dill.loads({}))".format(python, repr(_obj))
    msg = "SUCCESS" if not subprocess.call(msg.split(None,2)) else "LOAD FAILED"
    if verbose:
        print(msg)
    return

# use to protect against missing attributes
def is_dill(pickler, child=None):
    "check the dill-ness of your pickler"
    if (child is False) or PY34 or (not hasattr(pickler.__class__, 'mro')):
        return 'dill' in pickler.__module__
    return Pickler in pickler.__class__.mro()

def _extend():
    """extend pickle with all of dill's registered types"""
    # need to have pickle not choke on _main_module?  use is_dill(pickler)
    for t,func in Pickler.dispatch.items():
        try:
            StockPickler.dispatch[t] = func
        except: #TypeError, PicklingError, UnpicklingError
            log.info("skip: %s" % t)
        else: pass
    return

del diff, _use_diff, use_diff

# EOF<|MERGE_RESOLUTION|>--- conflicted
+++ resolved
@@ -251,57 +251,10 @@
 def dump(obj, file, protocol=None, byref=None, fmode=None, recurse=None, **kwds):#, strictio=None):
     """pickle an object to a file"""
     from .settings import settings
-<<<<<<< HEAD
-    strictio = False #FIXME: strict=True needs cleanup
-    if protocol is None: protocol = settings['protocol']
-    if byref is None: byref = settings['byref']
-    if fmode is None: fmode = settings['fmode']
-    if recurse is None: recurse = settings['recurse']
-    stack.clear()  # clear record of 'recursion-sensitive' pickled objects
-    pik = Pickler(file, protocol, **kwds)
-    pik._main = _main_module
-    # apply kwd settings
-    pik._byref = bool(byref)
-    pik._strictio = bool(strictio)
-    pik._fmode = fmode
-    pik._recurse = bool(recurse)
-    # register if the object is a numpy ufunc
-    # thanks to Paul Kienzle for pointing out ufuncs didn't pickle
-    if NumpyUfuncType and numpyufunc(obj):
-        @register(type(obj))
-        def save_numpy_ufunc(pickler, obj):
-            log.info("Nu: %s" % obj)
-            StockPickler.save_global(pickler, obj)
-            log.info("# Nu")
-            return
-        # NOTE: the above 'save' performs like:
-        #   import copy_reg
-        #   def udump(f): return f.__name__
-        #   def uload(name): return getattr(numpy, name)
-        #   copy_reg.pickle(NumpyUfuncType, udump, uload)
-    # register if the object is a subclassed numpy array instance
-    if NumpyArrayType and ndarraysubclassinstance(obj):
-        @register(type(obj))
-        def save_numpy_array(pickler, obj):
-            log.info("Nu: ({}, {})".format(obj.shape,obj.dtype))
-            npdict = getattr(obj, '__dict__', None)
-            f, args, state = obj.__reduce__()
-            pickler.save_reduce(_create_array, (f,args,state,npdict), obj=obj)
-            log.info("# Nu")
-            return
-    # end hack
-    if GENERATOR_FAIL and type(obj) == GeneratorType:
-        msg = "Can't pickle %s: attribute lookup builtins.generator failed" % GeneratorType
-        raise PicklingError(msg)
-    else:
-        pik.dump(obj)
-    stack.clear()  # clear record of 'recursion-sensitive' pickled objects
-=======
     protocol = settings['protocol'] if protocol is None else int(protocol)
     _kwds = kwds.copy()
     _kwds.update(dict(byref=byref, fmode=fmode, recurse=recurse))
     Pickler(file, protocol, **_kwds).dump(obj)
->>>>>>> cd1beb4b
     return
 
 def dumps(obj, protocol=None, byref=None, fmode=None, recurse=None, **kwds):#, strictio=None):
