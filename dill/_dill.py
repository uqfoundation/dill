--- conflicted
+++ resolved
@@ -276,15 +276,12 @@
 
 from collections import OrderedDict
 
-<<<<<<< HEAD
 try:
     from enum import Enum, EnumMeta
 except:
     Enum = None
     EnumMeta = None
 
-=======
->>>>>>> 914d47f7
 import inspect
 
 ### Shims for different versions of Python and dill
