# -*- coding: utf-8 -*-
#
# Author: Mike McKerns (mmckerns @caltech and @uqfoundation)
# Copyright (c) 2008-2015 California Institute of Technology.
# Copyright (c) 2016-2020 The Uncertainty Quantification Foundation.
# License: 3-clause BSD.  The full license text is available at:
#  - https://github.com/uqfoundation/dill/blob/master/LICENSE
"""
dill: a utility for serialization of python objects

Based on code written by Oren Tirosh and Armin Ronacher.
Extended to a (near) full set of the builtin types (in types module),
and coded to the pickle interface, by <mmckerns@caltech.edu>.
Initial port to python3 by Jonathan Dobson, continued by mmckerns.
Test against "all" python types (Std. Lib. CH 1-15 @ 2.7) by mmckerns.
Test against CH16+ Std. Lib. ... TBD.
"""
__all__ = ['dump','dumps','load','loads','dump_session','load_session',
           'Pickler','Unpickler','register','copy','pickle','pickles',
           'check','HIGHEST_PROTOCOL','DEFAULT_PROTOCOL','PicklingError',
           'UnpicklingError','HANDLE_FMODE','CONTENTS_FMODE','FILE_FMODE']

import logging
log = logging.getLogger("dill")
log.addHandler(logging.StreamHandler())
def _trace(boolean):
    """print a trace through the stack when pickling; useful for debugging"""
    if boolean: log.setLevel(logging.INFO)
    else: log.setLevel(logging.WARN)
    return

stack = {}  # record of 'recursion-sensitive' pickled objects

import os
import sys
diff = None
_use_diff = False
PY3 = (sys.hexversion >= 0x3000000)
# OLDER: 3.0 <= x < 3.4 *OR* x < 2.7.10  #NOTE: guessing relevant versions
OLDER = (PY3 and sys.hexversion < 0x3040000) or (sys.hexversion < 0x2070ab1)
OLD33 = (sys.hexversion < 0x3030000)
PY34 = (0x3040000 <= sys.hexversion < 0x3050000)
if PY3: #XXX: get types from .objtypes ?
    import builtins as __builtin__
    from pickle import _Pickler as StockPickler, Unpickler as StockUnpickler
    from _thread import LockType
    if (sys.hexversion >= 0x30200f0):
        from _thread import RLock as RLockType
    else:
        from threading import _RLock as RLockType
   #from io import IOBase
    from types import CodeType, FunctionType, MethodType, GeneratorType, \
        TracebackType, FrameType, ModuleType, BuiltinMethodType
    BufferType = memoryview #XXX: unregistered
    ClassType = type # no 'old-style' classes
    EllipsisType = type(Ellipsis)
   #FileType = IOBase
    NotImplementedType = type(NotImplemented)
    SliceType = slice
    TypeType = type # 'new-style' classes #XXX: unregistered
    XRangeType = range
    if OLD33:
        DictProxyType = type(object.__dict__)
    else:
        from types import MappingProxyType as DictProxyType
else:
    import __builtin__
    from pickle import Pickler as StockPickler, Unpickler as StockUnpickler
    from thread import LockType
    from threading import _RLock as RLockType
    from types import CodeType, FunctionType, ClassType, MethodType, \
         GeneratorType, DictProxyType, XRangeType, SliceType, TracebackType, \
         NotImplementedType, EllipsisType, FrameType, ModuleType, \
         BufferType, BuiltinMethodType, TypeType
from pickle import HIGHEST_PROTOCOL, PicklingError, UnpicklingError
try:
    from pickle import DEFAULT_PROTOCOL
except ImportError:
    DEFAULT_PROTOCOL = HIGHEST_PROTOCOL
import __main__ as _main_module
import marshal
import gc
# import zlib
from weakref import ReferenceType, ProxyType, CallableProxyType
from functools import partial
from operator import itemgetter, attrgetter
# new in python3.3
if sys.hexversion < 0x03030000:
    FileNotFoundError = IOError

GENERATOR_FAIL = False
try:
    import ctypes
    HAS_CTYPES = True
    # if using `pypy`, pythonapi is not found
    IS_PYPY = not hasattr(ctypes, 'pythonapi')
except ImportError:
    HAS_CTYPES = False
    IS_PYPY = False
NumpyUfuncType = None
NumpyArrayType = None
try:
    if OLDER:
        raise AttributeError('find_spec not found')
    import importlib
    if not importlib.machinery.PathFinder().find_spec('numpy'):
        raise ImportError("No module named 'numpy'")
    NumpyUfuncType = True
    NumpyArrayType = True
except AttributeError:
    try:
        import imp
        imp.find_module('numpy')
        NumpyUfuncType = True
        NumpyArrayType = True
    except ImportError:
        pass
except ImportError:
    pass
def __hook__():
    global NumpyArrayType, NumpyUfuncType
    from numpy import ufunc as NumpyUfuncType
    from numpy import ndarray as NumpyArrayType
    return True
if NumpyArrayType: # then has numpy
    def ndarraysubclassinstance(obj):
        if type(obj) in (TypeType, ClassType):
            return False # all classes return False
        try: # check if is ndarray, and elif is subclass of ndarray
            cls = getattr(obj, '__class__', None)
            if cls is None: return False
            elif cls is TypeType: return False
            elif 'numpy.ndarray' not in str(getattr(cls, 'mro', int.mro)()):
                return False
        except ReferenceError: return False # handle 'R3' weakref in 3.x
        except TypeError: return False
        # anything below here is a numpy array (or subclass) instance
        __hook__() # import numpy (so the following works!!!)
        # verify that __reduce__ has not been overridden
        NumpyInstance = NumpyArrayType((0,),'int8')
        if id(obj.__reduce_ex__) == id(NumpyInstance.__reduce_ex__) and \
           id(obj.__reduce__) == id(NumpyInstance.__reduce__): return True
        return False
    def numpyufunc(obj):
        if type(obj) in (TypeType, ClassType):
            return False # all classes return False
        try: # check if is ufunc
            cls = getattr(obj, '__class__', None)
            if cls is None: return False
            elif cls is TypeType: return False
            if 'numpy.ufunc' not in str(getattr(cls, 'mro', int.mro)()):
                return False
        except ReferenceError: return False # handle 'R3' weakref in 3.x
        except TypeError: return False
        # anything below here is a numpy ufunc
        return True
else:
    def ndarraysubclassinstance(obj): return False
    def numpyufunc(obj): return False

# make sure to add these 'hand-built' types to _typemap
if PY3:
    CellType = type((lambda x: lambda y: x)(0).__closure__[0])
else:
    CellType = type((lambda x: lambda y: x)(0).func_closure[0])

from types import GetSetDescriptorType
if not IS_PYPY:
    from types import MemberDescriptorType
else:
    # oddly, MemberDescriptorType is GetSetDescriptorType
    # while, member_descriptor does exist otherwise... is this a pypy bug?
    class _member(object):
        __slots__ = ['descriptor']
    MemberDescriptorType = type(_member.descriptor)
if IS_PYPY:
    WrapperDescriptorType = MethodType
    MethodDescriptorType = FunctionType
    ClassMethodDescriptorType = FunctionType
else:
    WrapperDescriptorType = type(type.__repr__)
    MethodDescriptorType = type(type.__dict__['mro'])
    ClassMethodDescriptorType = type(type.__dict__['__prepare__' if PY3 else 'mro'])

MethodWrapperType = type([].__repr__)
PartialType = type(partial(int,base=2))
SuperType = type(super(Exception, TypeError()))
ItemGetterType = type(itemgetter(0))
AttrGetterType = type(attrgetter('__repr__'))

def get_file_type(*args, **kwargs):
    open = kwargs.pop("open", __builtin__.open)
    f = open(os.devnull, *args, **kwargs)
    t = type(f)
    f.close()
    return t

FileType = get_file_type('rb', buffering=0)
TextWrapperType = get_file_type('r', buffering=-1)
BufferedRandomType = get_file_type('r+b', buffering=-1)
BufferedReaderType = get_file_type('rb', buffering=-1)
BufferedWriterType = get_file_type('wb', buffering=-1)
try:
    from _pyio import open as _open
    PyTextWrapperType = get_file_type('r', buffering=-1, open=_open)
    PyBufferedRandomType = get_file_type('r+b', buffering=-1, open=_open)
    PyBufferedReaderType = get_file_type('rb', buffering=-1, open=_open)
    PyBufferedWriterType = get_file_type('wb', buffering=-1, open=_open)
except ImportError:
    PyTextWrapperType = PyBufferedRandomType = PyBufferedReaderType = PyBufferedWriterType = None
try:
    from cStringIO import StringIO, InputType, OutputType
except ImportError:
    if PY3:
        from io import BytesIO as StringIO
    else:
        from StringIO import StringIO
    InputType = OutputType = None
if not IS_PYPY:
    from socket import socket as SocketType
    try: #FIXME: additionally calls ForkingPickler.register several times
        from multiprocessing.reduction import _reduce_socket as reduce_socket
    except ImportError:
        from multiprocessing.reduction import reduce_socket
try:
    __IPYTHON__ is True # is ipython
    ExitType = None     # IPython.core.autocall.ExitAutocall
    singletontypes = ['exit', 'quit', 'get_ipython']
except NameError:
    try: ExitType = type(exit) # apparently 'exit' can be removed
    except NameError: ExitType = None
    singletontypes = []

### File modes
# Pickles the file handle, preserving mode. The position of the unpickled
# object is as for a new file handle.
HANDLE_FMODE = 0
# Pickles the file contents, creating a new file if on load the file does
# not exist. The position = min(pickled position, EOF) and mode is chosen
# as such that "best" preserves behavior of the original file.
CONTENTS_FMODE = 1
# Pickles the entire file (handle and contents), preserving mode and position.
FILE_FMODE = 2

### Shorthands (modified from python2.5/lib/pickle.py)
def copy(obj, *args, **kwds):
    """use pickling to 'copy' an object"""
    ignore = kwds.pop('ignore', Unpickler.settings['ignore'])
    return loads(dumps(obj, *args, **kwds), ignore=ignore)

def dump(obj, file, protocol=None, byref=None, fmode=None, recurse=None, **kwds):#, strictio=None):
    """pickle an object to a file"""
    from .settings import settings
    protocol = settings['protocol'] if protocol is None else int(protocol)
    _kwds = kwds.copy()
    _kwds.update(dict(byref=byref, fmode=fmode, recurse=recurse))
    Pickler(file, protocol, **_kwds).dump(obj)
    return

def dumps(obj, protocol=None, byref=None, fmode=None, recurse=None, **kwds):#, strictio=None):
    """pickle an object to a string"""
    file = StringIO()
    dump(obj, file, protocol, byref, fmode, recurse, **kwds)#, strictio)
    return file.getvalue()

def load(file, ignore=None, **kwds):
    """unpickle an object from a file"""
    return Unpickler(file, ignore=ignore, **kwds).load()

def loads(str, ignore=None, **kwds):
    """unpickle an object from a string"""
    file = StringIO(str)
    return load(file, ignore, **kwds)

# def dumpzs(obj, protocol=None):
#     """pickle an object to a compressed string"""
#     return zlib.compress(dumps(obj, protocol))

# def loadzs(str):
#     """unpickle an object from a compressed string"""
#     return loads(zlib.decompress(str))

### End: Shorthands ###

### Pickle the Interpreter Session
def _module_map():
    """get map of imported modules"""
    from collections import defaultdict
    modmap = defaultdict(list)
    items = 'items' if PY3 else 'iteritems'
    for name, module in getattr(sys.modules, items)():
        if module is None:
            continue
        for objname, obj in module.__dict__.items():
            modmap[objname].append((obj, name))
    return modmap

def _lookup_module(modmap, name, obj, main_module): #FIXME: needs work
    """lookup name if module is imported"""
    for modobj, modname in modmap[name]:
        if modobj is obj and modname != main_module.__name__:
            return modname

def _stash_modules(main_module):
    modmap = _module_map()
    imported = []
    original = {}
    items = 'items' if PY3 else 'iteritems'
    for name, obj in getattr(main_module.__dict__, items)():
        source_module = _lookup_module(modmap, name, obj, main_module)
        if source_module:
            imported.append((source_module, name))
        else:
            original[name] = obj
    if len(imported):
        import types
        newmod = types.ModuleType(main_module.__name__)
        newmod.__dict__.update(original)
        newmod.__dill_imported = imported
        return newmod
    else:
        return original

def _restore_modules(main_module):
    if '__dill_imported' not in main_module.__dict__:
        return
    imports = main_module.__dict__.pop('__dill_imported')
    for module, name in imports:
        exec("from {} import {}".format(module, name), main_module.__dict__)

#NOTE: 06/03/15 renamed main_module to main
def dump_session(filename='/tmp/session.pkl', main=None, byref=False, **kwds):
    """pickle the current state of __main__ to a file"""
    from .settings import settings
    protocol = settings['protocol']
    if main is None: main = _main_module
    if hasattr(filename, 'write'):
        f = filename
    else:
        f = open(filename, 'wb')
    try:
        if byref:
            main = _stash_modules(main)
        pickler = Pickler(f, protocol, **kwds)
        pickler._main = main     #FIXME: dill.settings are disabled
        pickler._byref = False   # disable pickling by name reference
        pickler._recurse = False # disable pickling recursion for globals
        pickler._session = True  # is best indicator of when pickling a session
        pickler.dump(main)
    finally:
        if f is not filename:  # If newly opened file
            f.close()
    return

def load_session(filename='/tmp/session.pkl', main=None, **kwds):
    """update the __main__ module with the state from the session file"""
    if main is None: main = _main_module
    if hasattr(filename, 'read'):
        f = filename
    else:
        f = open(filename, 'rb')
    try: #FIXME: dill.settings are disabled
        unpickler = Unpickler(f, **kwds)
        unpickler._main = main
        unpickler._session = True
        module = unpickler.load()
        unpickler._session = False
        main.__dict__.update(module.__dict__)
        _restore_modules(main)
    finally:
        if f is not filename:  # If newly opened file
            f.close()
    return

### End: Pickle the Interpreter

class MetaCatchingDict(dict):
    def get(self, key, default=None):
        try:
            return self[key]
        except KeyError:
            return default

    def __missing__(self, key):
        if issubclass(key, type):
            return save_type
        else:
            raise KeyError()


### Extend the Picklers
class Pickler(StockPickler):
    """python's Pickler extended to interpreter sessions"""
    dispatch = MetaCatchingDict(StockPickler.dispatch.copy())
    _session = False
    from .settings import settings

    def __init__(self, *args, **kwds):
        settings = Pickler.settings
        _byref = kwds.pop('byref', None)
       #_strictio = kwds.pop('strictio', None)
        _fmode = kwds.pop('fmode', None)
        _recurse = kwds.pop('recurse', None)
        StockPickler.__init__(self, *args, **kwds)
        self._main = _main_module
        self._diff_cache = {}
        self._byref = settings['byref'] if _byref is None else _byref
        self._strictio = False #_strictio
        self._fmode = settings['fmode'] if _fmode is None else _fmode
        self._recurse = settings['recurse'] if _recurse is None else _recurse

    def dump(self, obj): #NOTE: if settings change, need to update attributes
        stack.clear()  # clear record of 'recursion-sensitive' pickled objects
        # register if the object is a numpy ufunc
        # thanks to Paul Kienzle for pointing out ufuncs didn't pickle
        if NumpyUfuncType and numpyufunc(obj):
            @register(type(obj))
            def save_numpy_ufunc(pickler, obj):
                log.info("Nu: %s" % obj)
                StockPickler.save_global(pickler, obj)
                log.info("# Nu")
                return
            # NOTE: the above 'save' performs like:
            #   import copy_reg
            #   def udump(f): return f.__name__
            #   def uload(name): return getattr(numpy, name)
            #   copy_reg.pickle(NumpyUfuncType, udump, uload)
        # register if the object is a subclassed numpy array instance
        if NumpyArrayType and ndarraysubclassinstance(obj):
            @register(type(obj))
            def save_numpy_array(pickler, obj):
                log.info("Nu: (%s, %s)" % (obj.shape,obj.dtype))
                npdict = getattr(obj, '__dict__', None)
                f, args, state = obj.__reduce__()
                pickler.save_reduce(_create_array, (f,args,state,npdict), obj=obj)
                log.info("# Nu")
                return
        # end hack
        if GENERATOR_FAIL and type(obj) == GeneratorType:
            msg = "Can't pickle %s: attribute lookup builtins.generator failed" % GeneratorType
            raise PicklingError(msg)
        else:
            StockPickler.dump(self, obj)
        stack.clear()  # clear record of 'recursion-sensitive' pickled objects
        return
    dump.__doc__ = StockPickler.dump.__doc__
    pass

class Unpickler(StockUnpickler):
    """python's Unpickler extended to interpreter sessions and more types"""
    from .settings import settings
    _session = False

    def find_class(self, module, name):
        if (module, name) == ('__builtin__', '__main__'):
            return self._main.__dict__ #XXX: above set w/save_module_dict
        elif (module, name) == ('__builtin__', 'NoneType'):
            return type(None) #XXX: special case: NoneType missing
        if module == 'dill.dill': module = 'dill._dill'
        return StockUnpickler.find_class(self, module, name)

    def __init__(self, *args, **kwds):
        settings = Pickler.settings
        _ignore = kwds.pop('ignore', None)
        StockUnpickler.__init__(self, *args, **kwds)
        self._main = _main_module
        self._ignore = settings['ignore'] if _ignore is None else _ignore

    def load(self): #NOTE: if settings change, need to update attributes
        obj = StockUnpickler.load(self)
        if type(obj).__module__ == getattr(_main_module, '__name__', '__main__'):
            if not self._ignore:
                # point obj class to main
                try: obj.__class__ = getattr(self._main, type(obj).__name__)
                except (AttributeError,TypeError): pass # defined in a file
       #_main_module.__dict__.update(obj.__dict__) #XXX: should update globals ?
        return obj
    load.__doc__ = StockUnpickler.load.__doc__
    pass

'''
def dispatch_table():
    """get the dispatch table of registered types"""
    return Pickler.dispatch
'''

pickle_dispatch_copy = StockPickler.dispatch.copy()

def pickle(t, func):
    """expose dispatch table for user-created extensions"""
    Pickler.dispatch[t] = func
    return

def register(t):
    def proxy(func):
        Pickler.dispatch[t] = func
        return func
    return proxy

def _revert_extension():
    for type, func in list(StockPickler.dispatch.items()):
        if func.__module__ == __name__:
            del StockPickler.dispatch[type]
            if type in pickle_dispatch_copy:
                StockPickler.dispatch[type] = pickle_dispatch_copy[type]

def use_diff(on=True):
    """
    reduces size of pickles by only including object which have changed.
    Decreases pickle size but increases CPU time needed.
    Also helps avoid some unpicklable objects.
    MUST be called at start of script, otherwise changes will not be recorded.
    """
    global _use_diff, diff
    _use_diff = on
    if _use_diff and diff is None:
        try:
            from . import diff as d
        except:
            import diff as d
        diff = d

def _create_typemap():
    import types
    if PY3:
        d = dict(list(__builtin__.__dict__.items()) + \
                 list(types.__dict__.items())).items()
        builtin = 'builtins'
    else:
        d = types.__dict__.iteritems()
        builtin = '__builtin__'
    for key, value in d:
        if getattr(value, '__module__', None) == builtin \
        and type(value) is type:
            yield key, value
    return
_reverse_typemap = dict(_create_typemap())
_reverse_typemap.update({
    'CellType': CellType,
    'MethodWrapperType': MethodWrapperType,
    'PartialType': PartialType,
    'SuperType': SuperType,
    'ItemGetterType': ItemGetterType,
    'AttrGetterType': AttrGetterType,
    'FileType': FileType,
    'BufferedRandomType': BufferedRandomType,
    'BufferedReaderType': BufferedReaderType,
    'BufferedWriterType': BufferedWriterType,
    'TextWrapperType': TextWrapperType,
    'PyBufferedRandomType': PyBufferedRandomType,
    'PyBufferedReaderType': PyBufferedReaderType,
    'PyBufferedWriterType': PyBufferedWriterType,
    'PyTextWrapperType': PyTextWrapperType,
})
if ExitType:
    _reverse_typemap['ExitType'] = ExitType
if InputType:
    _reverse_typemap['InputType'] = InputType
    _reverse_typemap['OutputType'] = OutputType
if not IS_PYPY:
    _reverse_typemap['WrapperDescriptorType'] = WrapperDescriptorType
    _reverse_typemap['MethodDescriptorType'] = MethodDescriptorType
    _reverse_typemap['ClassMethodDescriptorType'] = ClassMethodDescriptorType
else:
    _reverse_typemap['MemberDescriptorType'] = MemberDescriptorType
if PY3:
    _typemap = {v: k for k, v in _reverse_typemap.items()}
else:
    _typemap = {v: k for k, v in _reverse_typemap.iteritems()}

def _unmarshal(string):
    return marshal.loads(string)

def _load_type(name):
    return _reverse_typemap[name]

def _create_type(typeobj, *args):
    return typeobj(*args)

def _create_function(fcode, fglobals, fname=None, fdefaults=None,
                     fclosure=None, fdict=None, fkwdefaults=None):
    # same as FunctionType, but enable passing __dict__ to new function,
    # __dict__ is the storehouse for attributes added after function creation
    if fdict is None: fdict = {}
    func = FunctionType(fcode, fglobals or {}, fname, fdefaults, fclosure)
    func.__dict__.update(fdict) #XXX: better copy? option to copy?
    if fkwdefaults is not None:
        func.__kwdefaults__ = fkwdefaults
    return func

def _create_ftype(ftypeobj, func, args, kwds):
    if kwds is None:
        kwds = {}
    if args is None:
        args = ()
    return ftypeobj(func, *args, **kwds)

def _create_lock(locked, *args): #XXX: ignores 'blocking'
    from threading import Lock
    lock = Lock()
    if locked:
        if not lock.acquire(False):
            raise UnpicklingError("Cannot acquire lock")
    return lock

def _create_rlock(count, owner, *args): #XXX: ignores 'blocking'
    lock = RLockType()
    if owner is not None:
        lock._acquire_restore((count, owner))
    if owner and not lock._is_owned():
        raise UnpicklingError("Cannot acquire lock")
    return lock

# thanks to matsjoyce for adding all the different file modes
def _create_filehandle(name, mode, position, closed, open, strictio, fmode, fdata): # buffering=0
    # only pickles the handle, not the file contents... good? or StringIO(data)?
    # (for file contents see: http://effbot.org/librarybook/copy-reg.htm)
    # NOTE: handle special cases first (are there more special cases?)
    names = {'<stdin>':sys.__stdin__, '<stdout>':sys.__stdout__,
             '<stderr>':sys.__stderr__} #XXX: better fileno=(0,1,2) ?
    if name in list(names.keys()):
        f = names[name] #XXX: safer "f=sys.stdin"
    elif name == '<tmpfile>':
        f = os.tmpfile()
    elif name == '<fdopen>':
        import tempfile
        f = tempfile.TemporaryFile(mode)
    else:
        # treat x mode as w mode
        if "x" in mode and sys.hexversion < 0x03030000:
            raise ValueError("invalid mode: '%s'" % mode)
        try:
            exists = os.path.exists(name)
        except:
            exists = False
        if not exists:
            if strictio:
                raise FileNotFoundError("[Errno 2] No such file or directory: '%s'" % name)
            elif "r" in mode and fmode != FILE_FMODE:
                name = '<fdopen>' # or os.devnull?
            current_size = 0 # or maintain position?
        else:
            current_size = os.path.getsize(name)

        if position > current_size:
            if strictio:
                raise ValueError("invalid buffer size")
            elif fmode == CONTENTS_FMODE:
                position = current_size
        # try to open the file by name
        # NOTE: has different fileno
        try:
            #FIXME: missing: *buffering*, encoding, softspace
            if fmode == FILE_FMODE:
                f = open(name, mode if "w" in mode else "w")
                f.write(fdata)
                if "w" not in mode:
                    f.close()
                    f = open(name, mode)
            elif name == '<fdopen>': # file did not exist
                import tempfile
                f = tempfile.TemporaryFile(mode)
            elif fmode == CONTENTS_FMODE \
               and ("w" in mode or "x" in mode):
                # stop truncation when opening
                flags = os.O_CREAT
                if "+" in mode:
                    flags |= os.O_RDWR
                else:
                    flags |= os.O_WRONLY
                f = os.fdopen(os.open(name, flags), mode)
                # set name to the correct value
                if PY3:
                    r = getattr(f, "buffer", f)
                    r = getattr(r, "raw", r)
                    r.name = name
                else:
                    if not HAS_CTYPES:
                        raise ImportError("No module named 'ctypes'")
                    class FILE(ctypes.Structure):
                        _fields_ = [("refcount", ctypes.c_long),
                                    ("type_obj", ctypes.py_object),
                                    ("file_pointer", ctypes.c_voidp),
                                    ("name", ctypes.py_object)]

                    class PyObject(ctypes.Structure):
                        _fields_ = [
                            ("ob_refcnt", ctypes.c_int),
                            ("ob_type", ctypes.py_object)
                            ]
                    #FIXME: CONTENTS_FMODE fails for pypy due to issue #1233
                    #       https://bitbucket.org/pypy/pypy/issues/1233
                    ctypes.cast(id(f), ctypes.POINTER(FILE)).contents.name = name
                    ctypes.cast(id(name), ctypes.POINTER(PyObject)).contents.ob_refcnt += 1
                assert f.name == name
            else:
                f = open(name, mode)
        except (IOError, FileNotFoundError):
            err = sys.exc_info()[1]
            raise UnpicklingError(err)
    if closed:
        f.close()
    elif position >= 0 and fmode != HANDLE_FMODE:
        f.seek(position)
    return f

def _create_stringi(value, position, closed):
    f = StringIO(value)
    if closed: f.close()
    else: f.seek(position)
    return f

def _create_stringo(value, position, closed):
    f = StringIO()
    if closed: f.close()
    else:
       f.write(value)
       f.seek(position)
    return f

class _itemgetter_helper(object):
    def __init__(self):
        self.items = []
    def __getitem__(self, item):
        self.items.append(item)
        return

class _attrgetter_helper(object):
    def __init__(self, attrs, index=None):
        self.attrs = attrs
        self.index = index
    def __getattribute__(self, attr):
        attrs = object.__getattribute__(self, "attrs")
        index = object.__getattribute__(self, "index")
        if index is None:
            index = len(attrs)
            attrs.append(attr)
        else:
            attrs[index] = ".".join([attrs[index], attr])
        return type(self)(attrs, index)

if PY3:
    def _create_cell(contents):
        return (lambda y: contents).__closure__[0]
else:
    def _create_cell(contents):
        return (lambda y: contents).func_closure[0]

def _create_weakref(obj, *args):
    from weakref import ref
    if obj is None: # it's dead
        if PY3:
            from collections import UserDict
        else:
            from UserDict import UserDict
        return ref(UserDict(), *args)
    return ref(obj, *args)

def _create_weakproxy(obj, callable=False, *args):
    from weakref import proxy
    if obj is None: # it's dead
        if callable: return proxy(lambda x:x, *args)
        if PY3:
            from collections import UserDict
        else:
            from UserDict import UserDict
        return proxy(UserDict(), *args)
    return proxy(obj, *args)

def _eval_repr(repr_str):
    return eval(repr_str)

def _create_array(f, args, state, npdict=None):
   #array = numpy.core.multiarray._reconstruct(*args)
    array = f(*args)
    array.__setstate__(state)
    if npdict is not None: # we also have saved state in __dict__
        array.__dict__.update(npdict)
    return array

def _create_namedtuple(name, fieldnames, modulename):
    class_ = _import_module(modulename + '.' + name, safe=True)
    if class_ is not None:
        return class_
    import collections
    t = collections.namedtuple(name, fieldnames)
    t.__module__ = modulename
    return t

def _getattr(objclass, name, repr_str):
    # hack to grab the reference directly
    try: #XXX: works only for __builtin__ ?
        attr = repr_str.split("'")[3]
        return eval(attr+'.__dict__["'+name+'"]')
    except:
        try:
            attr = objclass.__dict__
            if type(attr) is DictProxyType:
                attr = attr[name]
            else:
                attr = getattr(objclass,name)
        except:
            attr = getattr(objclass,name)
        return attr

def _get_attr(self, name):
    # stop recursive pickling
    return getattr(self, name, None) or getattr(__builtin__, name)

def _dict_from_dictproxy(dictproxy):
    _dict = dictproxy.copy() # convert dictproxy to dict
    _dict.pop('__dict__', None)
    _dict.pop('__weakref__', None)
    _dict.pop('__prepare__', None)
    return _dict

def _import_module(import_name, safe=False):
    try:
        if '.' in import_name:
            items = import_name.split('.')
            module = '.'.join(items[:-1])
            obj = items[-1]
        else:
            return __import__(import_name)
        return getattr(__import__(module, None, None, [obj]), obj)
    except (ImportError, AttributeError):
        if safe:
            return None
        raise

def _locate_function(obj, session=False):
    if obj.__module__ in ['__main__', None]: # and session:
        return False
    found = _import_module(obj.__module__ + '.' + obj.__name__, safe=True)
    return found is obj

#@register(CodeType)
#def save_code(pickler, obj):
#    log.info("Co: %s" % obj)
#    pickler.save_reduce(_unmarshal, (marshal.dumps(obj),), obj=obj)
#    log.info("# Co")
#    return

# The following function is based on 'save_codeobject' from 'cloudpickle'
# Copyright (c) 2012, Regents of the University of California.
# Copyright (c) 2009 `PiCloud, Inc. <http://www.picloud.com>`_.
# License: https://github.com/cloudpipe/cloudpickle/blob/master/LICENSE
@register(CodeType)
def save_code(pickler, obj):
    log.info("Co: %s" % obj)
    if PY3:
        if hasattr(obj, "co_posonlyargcount"):
            args = (
                obj.co_argcount, obj.co_posonlyargcount,
                obj.co_kwonlyargcount, obj.co_nlocals, obj.co_stacksize,
                obj.co_flags, obj.co_code, obj.co_consts, obj.co_names,
                obj.co_varnames, obj.co_filename, obj.co_name,
                obj.co_firstlineno, obj.co_lnotab, obj.co_freevars,
                obj.co_cellvars
        )
        else:
            args = (
                obj.co_argcount, obj.co_kwonlyargcount, obj.co_nlocals,
                obj.co_stacksize, obj.co_flags, obj.co_code, obj.co_consts,
                obj.co_names, obj.co_varnames, obj.co_filename,
                obj.co_name, obj.co_firstlineno, obj.co_lnotab,
                obj.co_freevars, obj.co_cellvars
        )
    else:
        args = (
            obj.co_argcount, obj.co_nlocals, obj.co_stacksize, obj.co_flags,
            obj.co_code, obj.co_consts, obj.co_names, obj.co_varnames,
            obj.co_filename, obj.co_name, obj.co_firstlineno, obj.co_lnotab,
            obj.co_freevars, obj.co_cellvars
        )
    pickler.save_reduce(CodeType, args, obj=obj)
    log.info("# Co")
    return

@register(dict)
def save_module_dict(pickler, obj):
    if is_dill(pickler, child=False) and obj == pickler._main.__dict__ and not pickler._session:
        log.info("D1: <dict%s" % str(obj.__repr__).split('dict')[-1]) # obj
        if PY3:
            pickler.write(bytes('c__builtin__\n__main__\n', 'UTF-8'))
        else:
            pickler.write('c__builtin__\n__main__\n')
        log.info("# D1")
    elif (not is_dill(pickler, child=False)) and (obj == _main_module.__dict__):
        log.info("D3: <dict%s" % str(obj.__repr__).split('dict')[-1]) # obj
        if PY3:
            pickler.write(bytes('c__main__\n__dict__\n', 'UTF-8'))
        else:
            pickler.write('c__main__\n__dict__\n')   #XXX: works in general?
        log.info("# D3")
    elif '__name__' in obj and obj != _main_module.__dict__ \
    and type(obj['__name__']) is str \
    and obj is getattr(_import_module(obj['__name__'],True), '__dict__', None):
        log.info("D4: <dict%s" % str(obj.__repr__).split('dict')[-1]) # obj
        if PY3:
            pickler.write(bytes('c%s\n__dict__\n' % obj['__name__'], 'UTF-8'))
        else:
            pickler.write('c%s\n__dict__\n' % obj['__name__'])
        log.info("# D4")
    else:
        log.info("D2: <dict%s" % str(obj.__repr__).split('dict')[-1]) # obj
        if is_dill(pickler, child=False) and pickler._session:
            # we only care about session the first pass thru
            pickler._session = False
        StockPickler.save_dict(pickler, obj)
        log.info("# D2")
    return

@register(ClassType)
def save_classobj(pickler, obj): #FIXME: enable pickler._byref
   #stack[id(obj)] = len(stack), obj
    if obj.__module__ == '__main__': #XXX: use _main_module.__name__ everywhere?
        log.info("C1: %s" % obj)
        pickler.save_reduce(ClassType, (obj.__name__, obj.__bases__,
                                        obj.__dict__), obj=obj)
                                       #XXX: or obj.__dict__.copy()), obj=obj) ?
        log.info("# C1")
    else:
        log.info("C2: %s" % obj)
        StockPickler.save_global(pickler, obj)
        log.info("# C2")
    return

@register(LockType)
def save_lock(pickler, obj):
    log.info("Lo: %s" % obj)
    pickler.save_reduce(_create_lock, (obj.locked(),), obj=obj)
    log.info("# Lo")
    return

@register(RLockType)
def save_rlock(pickler, obj):
    log.info("RL: %s" % obj)
    r = obj.__repr__() # don't use _release_save as it unlocks the lock
    count = int(r.split('count=')[1].split()[0].rstrip('>'))
    owner = int(r.split('owner=')[1].split()[0]) if PY3 else getattr(obj, '_RLock__owner')
    pickler.save_reduce(_create_rlock, (count,owner,), obj=obj)
    log.info("# RL")
    return

if not IS_PYPY:
    #@register(SocketType) #FIXME: causes multiprocess test_pickling FAIL
    def save_socket(pickler, obj):
        log.info("So: %s" % obj)
        pickler.save_reduce(*reduce_socket(obj))
        log.info("# So")
        return

@register(ItemGetterType)
def save_itemgetter(pickler, obj):
    log.info("Ig: %s" % obj)
    helper = _itemgetter_helper()
    obj(helper)
    pickler.save_reduce(type(obj), tuple(helper.items), obj=obj)
    log.info("# Ig")
    return

@register(AttrGetterType)
def save_attrgetter(pickler, obj):
    log.info("Ag: %s" % obj)
    attrs = []
    helper = _attrgetter_helper(attrs)
    obj(helper)
    pickler.save_reduce(type(obj), tuple(attrs), obj=obj)
    log.info("# Ag")
    return

def _save_file(pickler, obj, open_):
    if obj.closed:
        position = 0
    else:
        obj.flush()
        if obj in (sys.__stdout__, sys.__stderr__, sys.__stdin__):
            position = -1
        else:
            position = obj.tell()
    if is_dill(pickler, child=True) and pickler._fmode == FILE_FMODE:
        f = open_(obj.name, "r")
        fdata = f.read()
        f.close()
    else:
        fdata = ""
    if is_dill(pickler, child=True):
        strictio = pickler._strictio
        fmode = pickler._fmode
    else:
        strictio = False
        fmode = 0 # HANDLE_FMODE
    pickler.save_reduce(_create_filehandle, (obj.name, obj.mode, position,
                                             obj.closed, open_, strictio,
                                             fmode, fdata), obj=obj)
    return


@register(FileType) #XXX: in 3.x has buffer=0, needs different _create?
@register(BufferedRandomType)
@register(BufferedReaderType)
@register(BufferedWriterType)
@register(TextWrapperType)
def save_file(pickler, obj):
    log.info("Fi: %s" % obj)
    f = _save_file(pickler, obj, open)
    log.info("# Fi")
    return f

if PyTextWrapperType:
    @register(PyBufferedRandomType)
    @register(PyBufferedReaderType)
    @register(PyBufferedWriterType)
    @register(PyTextWrapperType)
    def save_file(pickler, obj):
        log.info("Fi: %s" % obj)
        f = _save_file(pickler, obj, _open)
        log.info("# Fi")
        return f

# The following two functions are based on 'saveCStringIoInput'
# and 'saveCStringIoOutput' from spickle
# Copyright (c) 2011 by science+computing ag
# License: http://www.apache.org/licenses/LICENSE-2.0
if InputType:
    @register(InputType)
    def save_stringi(pickler, obj):
        log.info("Io: %s" % obj)
        if obj.closed:
            value = ''; position = 0
        else:
            value = obj.getvalue(); position = obj.tell()
        pickler.save_reduce(_create_stringi, (value, position, \
                                              obj.closed), obj=obj)
        log.info("# Io")
        return

    @register(OutputType)
    def save_stringo(pickler, obj):
        log.info("Io: %s" % obj)
        if obj.closed:
            value = ''; position = 0
        else:
            value = obj.getvalue(); position = obj.tell()
        pickler.save_reduce(_create_stringo, (value, position, \
                                              obj.closed), obj=obj)
        log.info("# Io")
        return

@register(PartialType)
def save_functor(pickler, obj):
    log.info("Fu: %s" % obj)
    pickler.save_reduce(_create_ftype, (type(obj), obj.func, obj.args,
                                        obj.keywords), obj=obj)
    log.info("# Fu")
    return

@register(SuperType)
def save_super(pickler, obj):
    log.info("Su: %s" % obj)
    pickler.save_reduce(super, (obj.__thisclass__, obj.__self__), obj=obj)
    log.info("# Su")
    return

@register(BuiltinMethodType)
def save_builtin_method(pickler, obj):
    if obj.__self__ is not None:
        if obj.__self__ is __builtin__:
            module = 'builtins' if PY3 else '__builtin__'
            _t = "B1"
            log.info("{}: {}".format(_t, obj))
        else:
            module = obj.__self__
            _t = "B3"
<<<<<<< HEAD
            log.info("{}: {}".format(_t, obj))
        if is_dill(pickler):
=======
            log.info("%s: %s" % (_t, obj))
        if is_dill(pickler, child=True):
>>>>>>> 01153967
            _recurse = pickler._recurse
            pickler._recurse = False
        pickler.save_reduce(_get_attr, (module, obj.__name__), obj=obj)
        if is_dill(pickler, child=True):
            pickler._recurse = _recurse
        log.info("# %s" % _t)
    else:
        log.info("B2: %s" % obj)
        StockPickler.save_global(pickler, obj)
        log.info("# B2")
    return

@register(MethodType) #FIXME: fails for 'hidden' or 'name-mangled' classes
def save_instancemethod0(pickler, obj):# example: cStringIO.StringI
    log.info("Me: %s" % obj) #XXX: obj.__dict__ handled elsewhere?
    if PY3:
        pickler.save_reduce(MethodType, (obj.__func__, obj.__self__), obj=obj)
    else:
        pickler.save_reduce(MethodType, (obj.im_func, obj.im_self,
                                         obj.im_class), obj=obj)
    log.info("# Me")
    return

if not IS_PYPY:
    @register(MemberDescriptorType)
    @register(GetSetDescriptorType)
    @register(MethodDescriptorType)
    @register(WrapperDescriptorType)
    @register(ClassMethodDescriptorType)
    def save_wrapper_descriptor(pickler, obj):
        log.info("Wr: %s" % obj)
        pickler.save_reduce(_getattr, (obj.__objclass__, obj.__name__,
                                       obj.__repr__()), obj=obj)
        log.info("# Wr")
        return
else:
    @register(MemberDescriptorType)
    @register(GetSetDescriptorType)
    def save_wrapper_descriptor(pickler, obj):
        log.info("Wr: %s" % obj)
        pickler.save_reduce(_getattr, (obj.__objclass__, obj.__name__,
                                       obj.__repr__()), obj=obj)
        log.info("# Wr")
        return

@register(MethodWrapperType)
def save_instancemethod(pickler, obj):
    log.info("Mw: %s" % obj)
    pickler.save_reduce(getattr, (obj.__self__, obj.__name__), obj=obj)
    log.info("# Mw")
    return

@register(CellType)
def save_cell(pickler, obj):
    log.info("Ce: %s" % obj)
    f = obj.cell_contents
    pickler.save_reduce(_create_cell, (f,), obj=obj)
    log.info("# Ce")
    return

if not IS_PYPY:
    if not OLD33:
        @register(DictProxyType)
        def save_dictproxy(pickler, obj):
            log.info("Mp: %s" % obj)
            pickler.save_reduce(DictProxyType, (obj.copy(),), obj=obj)
            log.info("# Mp")
            return
    else:
        # The following function is based on 'saveDictProxy' from spickle
        # Copyright (c) 2011 by science+computing ag
        # License: http://www.apache.org/licenses/LICENSE-2.0
        @register(DictProxyType)
        def save_dictproxy(pickler, obj):
            log.info("Dp: %s" % obj)
            attr = obj.get('__dict__')
           #pickler.save_reduce(_create_dictproxy, (attr,'nested'), obj=obj)
            if type(attr) == GetSetDescriptorType and attr.__name__ == "__dict__" \
            and getattr(attr.__objclass__, "__dict__", None) == obj:
                pickler.save_reduce(getattr, (attr.__objclass__,"__dict__"),obj=obj)
                log.info("# Dp")
                return
            # all bad below... so throw ReferenceError or TypeError
            raise ReferenceError("%s does not reference a class __dict__" % obj)

@register(SliceType)
def save_slice(pickler, obj):
    log.info("Sl: %s" % obj)
    pickler.save_reduce(slice, (obj.start, obj.stop, obj.step), obj=obj)
    log.info("# Sl")
    return

@register(XRangeType)
@register(EllipsisType)
@register(NotImplementedType)
def save_singleton(pickler, obj):
    log.info("Si: %s" % obj)
    pickler.save_reduce(_eval_repr, (obj.__repr__(),), obj=obj)
    log.info("# Si")
    return

def _proxy_helper(obj): # a dead proxy returns a reference to None
    """get memory address of proxy's reference object"""
    _repr = repr(obj)
    try: _str = str(obj)
    except ReferenceError: # it's a dead proxy
        return id(None)
    if _str == _repr: return id(obj) # it's a repr
    try: # either way, it's a proxy from here
        address = int(_str.rstrip('>').split(' at ')[-1], base=16)
    except ValueError: # special case: proxy of a 'type'
        if not IS_PYPY:
            address = int(_repr.rstrip('>').split(' at ')[-1], base=16)
        else:
            objects = iter(gc.get_objects())
            for _obj in objects:
                if repr(_obj) == _str: return id(_obj)
            # all bad below... nothing found so throw ReferenceError
            msg = "Cannot reference object for proxy at '%s'" % id(obj)
            raise ReferenceError(msg)
    return address

def _locate_object(address, module=None):
    """get object located at the given memory address (inverse of id(obj))"""
    special = [None, True, False] #XXX: more...?
    for obj in special:
        if address == id(obj): return obj
    if module:
        if PY3:
            objects = iter(module.__dict__.values())
        else:
            objects = module.__dict__.itervalues()
    else: objects = iter(gc.get_objects())
    for obj in objects:
        if address == id(obj): return obj
    # all bad below... nothing found so throw ReferenceError or TypeError
    try: address = hex(address)
    except TypeError:
        raise TypeError("'%s' is not a valid memory address" % str(address))
    raise ReferenceError("Cannot reference object at '%s'" % address)

@register(ReferenceType)
def save_weakref(pickler, obj):
    refobj = obj()
    log.info("R1: %s" % obj)
   #refobj = ctypes.pythonapi.PyWeakref_GetObject(obj) # dead returns "None"
    pickler.save_reduce(_create_weakref, (refobj,), obj=obj)
    log.info("# R1")
    return

@register(ProxyType)
@register(CallableProxyType)
def save_weakproxy(pickler, obj):
    refobj = _locate_object(_proxy_helper(obj))
    try:
        _t = "R2"
        log.info("{}: {}".format(_t, obj))
    except ReferenceError:
        _t = "R3"
        log.info("{}: {}".format(_t, sys.exc_info()[1]))
   #callable = bool(getattr(refobj, '__call__', None))
    if type(obj) is CallableProxyType: callable = True
    else: callable = False
    pickler.save_reduce(_create_weakproxy, (refobj, callable), obj=obj)
    log.info("# %s" % _t)
    return

@register(ModuleType)
def save_module(pickler, obj):
    if False: #_use_diff:
        if obj.__name__ != "dill":
            try:
                changed = diff.whats_changed(obj, seen=pickler._diff_cache)[0]
            except RuntimeError:  # not memorised module, probably part of dill
                pass
            else:
                log.info("M1: %s with diff" % obj)
                log.info("Diff: %s", changed.keys())
                pickler.save_reduce(_import_module, (obj.__name__,), obj=obj,
                                    state=changed)
                log.info("# M1")
                return

        log.info("M2: %s" % obj)
        pickler.save_reduce(_import_module, (obj.__name__,), obj=obj)
        log.info("# M2")
    else:
        # if a module file name starts with prefix, it should be a builtin
        # module, so should be pickled as a reference
        if hasattr(obj, "__file__"):
            names = ["base_prefix", "base_exec_prefix", "exec_prefix",
                     "prefix", "real_prefix"]
            builtin_mod = any(obj.__file__.startswith(os.path.normpath(getattr(sys, name)))
                           for name in names if hasattr(sys, name))
            builtin_mod = builtin_mod or 'site-packages' in obj.__file__
        else:
            builtin_mod = True
        if obj.__name__ not in ("builtins", "dill") \
           and not builtin_mod or is_dill(pickler, child=True) and obj is pickler._main:
            log.info("M1: %s" % obj)
            _main_dict = obj.__dict__.copy() #XXX: better no copy? option to copy?
            [_main_dict.pop(item, None) for item in singletontypes
                + ["__builtins__", "__loader__"]]
            pickler.save_reduce(_import_module, (obj.__name__,), obj=obj,
                                state=_main_dict)
            log.info("# M1")
        else:
            log.info("M2: %s" % obj)
            pickler.save_reduce(_import_module, (obj.__name__,), obj=obj)
            log.info("# M2")
        return
    return

@register(TypeType)
def save_type(pickler, obj):
   #stack[id(obj)] = len(stack), obj #XXX: probably don't obj in all cases below
    if obj in _typemap:
        log.info("T1: %s" % obj)
        pickler.save_reduce(_load_type, (_typemap[obj],), obj=obj)
        log.info("# T1")
    elif issubclass(obj, tuple) and all(hasattr(obj, attr) for attr in ('_fields','_asdict','_make','_replace')):
        # special case: namedtuples
        log.info("T6: %s" % obj)
        pickler.save_reduce(_create_namedtuple, (getattr(obj, "__qualname__", obj.__name__), obj._fields, obj.__module__), obj=obj)
        log.info("# T6")
        return
    elif obj.__module__ == '__main__':
        if issubclass(type(obj), type):
        #   try: # used when pickling the class as code (or the interpreter)
            if is_dill(pickler, child=True) and not pickler._byref:
                # thanks to Tom Stepleton pointing out pickler._session unneeded
                _t = 'T2'
                log.info("{}: {}".format(_t, obj))
                _dict = _dict_from_dictproxy(obj.__dict__)
        #   except: # punt to StockPickler (pickle by class reference)
            else:
                log.info("T5: %s" % obj)
                StockPickler.save_global(pickler, obj)
                log.info("# T5")
                return
        else:
            _t = 'T3'
            log.info("{}: {}".format(_t, obj))
            _dict = obj.__dict__
       #print (_dict)
       #print ("%s\n%s" % (type(obj), obj.__name__))
       #print ("%s\n%s" % (obj.__bases__, obj.__dict__))
        for name in _dict.get("__slots__", []):
            del _dict[name]
        pickler.save_reduce(_create_type, (type(obj), obj.__name__,
                                           obj.__bases__, _dict), obj=obj)
        log.info("# %s" % _t)
    # special cases: NoneType
    elif obj is type(None):
        log.info("T7: %s" % obj)
        if PY3:
            pickler.write(bytes('c__builtin__\nNoneType\n', 'UTF-8'))
        else:
            pickler.write('c__builtin__\nNoneType\n')
        log.info("# T7")
    else:
        log.info("T4: %s" % obj)
       #print (obj.__dict__)
       #print ("%s\n%s" % (type(obj), obj.__name__))
       #print ("%s\n%s" % (obj.__bases__, obj.__dict__))
        StockPickler.save_global(pickler, obj)
        log.info("# T4")
    return

@register(property)
def save_property(pickler, obj):
    log.info("Pr: %s" % obj)
    pickler.save_reduce(property, (obj.fget, obj.fset, obj.fdel, obj.__doc__),
                        obj=obj)
    log.info("# Pr")

@register(staticmethod)
@register(classmethod)
def save_classmethod(pickler, obj):
    log.info("Cm: %s" % obj)
    im_func = '__func__' if PY3 else 'im_func'
    try:
        orig_func = getattr(obj, im_func)
    except AttributeError:  # Python 2.6
        orig_func = obj.__get__(None, object)
        if isinstance(obj, classmethod):
            orig_func = getattr(orig_func, im_func) # Unbind
    pickler.save_reduce(type(obj), (orig_func,), obj=obj)
    log.info("# Cm")

@register(FunctionType)
def save_function(pickler, obj):
    if not _locate_function(obj): #, pickler._session):
        log.info("F1: %s" % obj)
        if getattr(pickler, '_recurse', False):
            # recurse to get all globals referred to by obj
            from .detect import globalvars
            globs = globalvars(obj, recurse=True, builtin=True)
            # remove objects that have already been serialized
           #stacktypes = (ClassType, TypeType, FunctionType)
           #for key,value in list(globs.items()):
           #    if isinstance(value, stacktypes) and id(value) in stack:
           #        del globs[key]
            # ABORT: if self-references, use _recurse=False
            if id(obj) in stack: # or obj in globs.values():
                globs = obj.__globals__ if PY3 else obj.func_globals
        else:
            globs = obj.__globals__ if PY3 else obj.func_globals
        _byref = getattr(pickler, '_byref', None)
        _recurse = getattr(pickler, '_recurse', None)
        _memo = (id(obj) in stack) and (_recurse is not None)
       #print("stack: %s + '%s'" % (set(hex(i) for i in stack),hex(id(obj))))
        stack[id(obj)] = len(stack), obj
        if PY3:
            #NOTE: workaround for 'super' (see issue #75)
            _super = ('super' in getattr(obj.__code__,'co_names',())) and (_byref is not None)
            if _super: pickler._byref = True
            if _memo: pickler._recurse = False
            fkwdefaults = getattr(obj, '__kwdefaults__', None)
            pickler.save_reduce(_create_function, (obj.__code__,
                                globs, obj.__name__,
                                obj.__defaults__, obj.__closure__,
                                obj.__dict__, fkwdefaults), obj=obj)
        else:
            _super = ('super' in getattr(obj.func_code,'co_names',())) and (_byref is not None) and getattr(pickler, '_recurse', False)
            if _super: pickler._byref = True
            if _memo: pickler._recurse = False
            pickler.save_reduce(_create_function, (obj.func_code,
                                globs, obj.func_name,
                                obj.func_defaults, obj.func_closure,
                                obj.__dict__), obj=obj)
        if _super: pickler._byref = _byref
        if _memo: pickler._recurse = _recurse
       #clear = (_byref, _super, _recurse, _memo)
       #print(clear + (OLDER,))
        #NOTE: workaround for #234; "partial" still is problematic for recurse
        if OLDER and not _byref and (_super or (not _super and _memo) or (not _super and not _memo and _recurse)): pickler.clear_memo()
       #if _memo:
       #    stack.remove(id(obj))
       #   #pickler.clear_memo()
       #   #StockPickler.clear_memo(pickler)
        log.info("# F1")
    else:
        log.info("F2: %s" % obj)
        StockPickler.save_global(pickler, obj) #NOTE: also takes name=...
        log.info("# F2")
    return

# quick sanity checking
def pickles(obj,exact=False,safe=False,**kwds):
    """quick check if object pickles with dill"""
    if safe: exceptions = (Exception,) # RuntimeError, ValueError
    else:
        exceptions = (TypeError, AssertionError, PicklingError, UnpicklingError)
    try:
        pik = copy(obj, **kwds)
        try:
            result = bool(pik.all() == obj.all())
        except AttributeError:
            result = pik == obj
        if result: return True
        if not exact:
            result = type(pik) == type(obj)
            if result: return result
            # class instances might have been dumped with byref=False
            return repr(type(pik)) == repr(type(obj)) #XXX: InstanceType?
        return False
    except exceptions:
        return False

def check(obj, *args, **kwds):
    """check pickling of an object across another process"""
   # == undocumented ==
   # python -- the string path or executable name of the selected python
   # verbose -- if True, be verbose about printing warning messages
   # all other args and kwds are passed to dill.dumps #FIXME: ignore on load
    verbose = kwds.pop('verbose', False)
    python = kwds.pop('python', None)
    if python is None:
        import sys
        python = sys.executable
    # type check
    isinstance(python, str)
    import subprocess
    fail = True
    try:
        _obj = dumps(obj, *args, **kwds)
        fail = False
    finally:
        if fail and verbose:
            print("DUMP FAILED")
    msg = "{} -c import dill; print(dill.loads({}))".format(python, repr(_obj))
    msg = "SUCCESS" if not subprocess.call(msg.split(None,2)) else "LOAD FAILED"
    if verbose:
        print(msg)
    return

# use to protect against missing attributes
def is_dill(pickler, child=None):
    "check the dill-ness of your pickler"
    if (child is False) or PY34 or (not hasattr(pickler.__class__, 'mro')):
        return 'dill' in pickler.__module__
    return Pickler in pickler.__class__.mro()

def _extend():
    """extend pickle with all of dill's registered types"""
    # need to have pickle not choke on _main_module?  use is_dill(pickler)
    for t,func in Pickler.dispatch.items():
        try:
            StockPickler.dispatch[t] = func
        except: #TypeError, PicklingError, UnpicklingError
            log.info("skip: %s" % t)
        else: pass
    return

del diff, _use_diff, use_diff

# EOF<|MERGE_RESOLUTION|>--- conflicted
+++ resolved
@@ -1073,13 +1073,8 @@
         else:
             module = obj.__self__
             _t = "B3"
-<<<<<<< HEAD
             log.info("{}: {}".format(_t, obj))
-        if is_dill(pickler):
-=======
-            log.info("%s: %s" % (_t, obj))
         if is_dill(pickler, child=True):
->>>>>>> 01153967
             _recurse = pickler._recurse
             pickler._recurse = False
         pickler.save_reduce(_get_attr, (module, obj.__name__), obj=obj)
