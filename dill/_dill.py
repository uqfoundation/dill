# -*- coding: utf-8 -*-
#
# Author: Mike McKerns (mmckerns @caltech and @uqfoundation)
# Copyright (c) 2008-2015 California Institute of Technology.
# Copyright (c) 2016-2025 The Uncertainty Quantification Foundation.
# License: 3-clause BSD.  The full license text is available at:
#  - https://github.com/uqfoundation/dill/blob/master/LICENSE
"""
dill: a utility for serialization of python objects

The primary functions in `dill` are :func:`dump` and
:func:`dumps` for serialization ("pickling") to a
file or to a string, respectively, and :func:`load`
and :func:`loads` for deserialization ("unpickling"),
similarly, from a file or from a string. Other notable
functions are :func:`~dill.dump_module` and
:func:`~dill.load_module`, which are used to save and
restore module objects, including an intepreter session.

Based on code written by Oren Tirosh and Armin Ronacher.
Extended to a (near) full set of the builtin types (in types module),
and coded to the pickle interface, by <mmckerns@caltech.edu>.
Initial port to python3 by Jonathan Dobson, continued by mmckerns.
Tested against "all" python types (Std. Lib. CH 1-15 @ 2.7) by mmckerns.
Tested against CH16+ Std. Lib. ... TBD.
"""

from __future__ import annotations

__all__ = [
    'dump','dumps','load','loads','copy',
    'Pickler','Unpickler','register','pickle','pickles','check',
    'DEFAULT_PROTOCOL','HIGHEST_PROTOCOL','HANDLE_FMODE','CONTENTS_FMODE','FILE_FMODE',
    'PickleError','PickleWarning','PicklingError','PicklingWarning','UnpicklingError',
    'UnpicklingWarning',
]

__module__ = 'dill'

import warnings
from .logger import adapter as logger
from .logger import trace as _trace
log = logger # backward compatibility (see issue #582)

import os
import sys
diff = None
_use_diff = False
OLD38 = (sys.hexversion < 0x3080000)
OLD39 = (sys.hexversion < 0x3090000)
OLD310 = (sys.hexversion < 0x30a0000)
OLD312a7 = (sys.hexversion < 0x30c00a7)
#XXX: get types from .objtypes ?
import builtins as __builtin__
from pickle import _Pickler as StockPickler, Unpickler as StockUnpickler
from pickle import GLOBAL, POP
<<<<<<< HEAD
from _contextvars import Context
=======
from _contextvars import Context as ContextType
>>>>>>> d948ecd7
from _thread import LockType
from _thread import RLock as RLockType
try:
    from _thread import _ExceptHookArgs as ExceptHookArgsType
except ImportError:
    ExceptHookArgsType = None
try:
    from _thread import _ThreadHandle as ThreadHandleType
except ImportError:
    ThreadHandleType = None
#from io import IOBase
from types import CodeType, FunctionType, MethodType, GeneratorType, \
    TracebackType, FrameType, ModuleType, BuiltinMethodType
BufferType = memoryview #XXX: unregistered
ClassType = type # no 'old-style' classes
EllipsisType = type(Ellipsis)
#FileType = IOBase
NotImplementedType = type(NotImplemented)
SliceType = slice
TypeType = type # 'new-style' classes #XXX: unregistered
XRangeType = range
from types import MappingProxyType as DictProxyType, new_class
from pickle import DEFAULT_PROTOCOL, HIGHEST_PROTOCOL, PickleError, PicklingError, UnpicklingError
import __main__ as _main_module
import marshal
import gc
# import zlib
import abc
import dataclasses
from weakref import ReferenceType, ProxyType, CallableProxyType
from collections import OrderedDict
from enum import Enum, EnumMeta
from functools import partial
from operator import itemgetter, attrgetter
GENERATOR_FAIL = False
import importlib.machinery
EXTENSION_SUFFIXES = tuple(importlib.machinery.EXTENSION_SUFFIXES)
try:
    import ctypes
    HAS_CTYPES = True
    # if using `pypy`, pythonapi is not found
    IS_PYPY = not hasattr(ctypes, 'pythonapi')
except ImportError:
    HAS_CTYPES = False
    IS_PYPY = False
NumpyUfuncType = None
NumpyDType = None
NumpyArrayType = None
try:
    if not importlib.machinery.PathFinder().find_spec('numpy'):
        raise ImportError("No module named 'numpy'")
    NumpyUfuncType = True
    NumpyDType = True
    NumpyArrayType = True
except ImportError:
    pass
def __hook__():
    global NumpyArrayType, NumpyDType, NumpyUfuncType
    from numpy import ufunc as NumpyUfuncType
    from numpy import ndarray as NumpyArrayType
    from numpy import dtype as NumpyDType
    return True
if NumpyArrayType: # then has numpy
    def ndarraysubclassinstance(obj_type):
        if all((c.__module__, c.__name__) != ('numpy', 'ndarray') for c in obj_type.__mro__):
            return False
        # anything below here is a numpy array (or subclass) instance
        __hook__() # import numpy (so the following works!!!)
        # verify that __reduce__ has not been overridden
        if obj_type.__reduce_ex__ is not NumpyArrayType.__reduce_ex__ \
                or obj_type.__reduce__ is not NumpyArrayType.__reduce__:
            return False
        return True
    def numpyufunc(obj_type):
        return any((c.__module__, c.__name__) == ('numpy', 'ufunc') for c in obj_type.__mro__)
    def numpydtype(obj_type):
        if all((c.__module__, c.__name__) != ('numpy', 'dtype') for c in obj_type.__mro__):
            return False
        # anything below here is a numpy dtype
        __hook__() # import numpy (so the following works!!!)
        return obj_type is type(NumpyDType) # handles subclasses
else:
    def ndarraysubclassinstance(obj): return False
    def numpyufunc(obj): return False
    def numpydtype(obj): return False

from types import GetSetDescriptorType, ClassMethodDescriptorType, \
     WrapperDescriptorType,  MethodDescriptorType, MemberDescriptorType, \
     MethodWrapperType #XXX: unused

# make sure to add these 'hand-built' types to _typemap
CellType = type((lambda x: lambda y: x)(0).__closure__[0])
PartialType = type(partial(int, base=2))
SuperType = type(super(Exception, TypeError()))
ItemGetterType = type(itemgetter(0))
AttrGetterType = type(attrgetter('__repr__'))

try:
    from functools import _lru_cache_wrapper as LRUCacheType
except ImportError:
    LRUCacheType = None

if not isinstance(LRUCacheType, type):
    LRUCacheType = None

def get_file_type(*args, **kwargs):
    open = kwargs.pop("open", __builtin__.open)
    f = open(os.devnull, *args, **kwargs)
    t = type(f)
    f.close()
    return t

IS_PYODIDE = sys.platform == 'emscripten'

FileType = get_file_type('rb', buffering=0)
TextWrapperType = get_file_type('r', buffering=-1)
BufferedRandomType = None if IS_PYODIDE else get_file_type('r+b', buffering=-1)
BufferedReaderType = get_file_type('rb', buffering=-1)
BufferedWriterType = get_file_type('wb', buffering=-1)
try:
    from _pyio import open as _open
    PyTextWrapperType = get_file_type('r', buffering=-1, open=_open)
    PyBufferedRandomType = None if IS_PYODIDE else get_file_type('r+b', buffering=-1, open=_open)
    PyBufferedReaderType = get_file_type('rb', buffering=-1, open=_open)
    PyBufferedWriterType = get_file_type('wb', buffering=-1, open=_open)
except ImportError:
    PyTextWrapperType = PyBufferedRandomType = PyBufferedReaderType = PyBufferedWriterType = None
from io import BytesIO as StringIO
InputType = OutputType = None
from socket import socket as SocketType
#FIXME: additionally calls ForkingPickler.register several times
from multiprocessing.reduction import _reduce_socket as reduce_socket
try: #pragma: no cover
    IS_IPYTHON = __IPYTHON__  # is True
    ExitType = None # IPython.core.autocall.ExitAutocall
    IPYTHON_SINGLETONS = ('exit', 'quit', 'get_ipython')
except NameError:
    IS_IPYTHON = False
    try: ExitType = type(exit) # apparently 'exit' can be removed
    except NameError: ExitType = None
    IPYTHON_SINGLETONS = ()

import inspect
import typing


### Shims for different versions of Python and dill
class Sentinel(object):
    """
    Create a unique sentinel object that is pickled as a constant.
    """
    def __init__(self, name, module_name=None):
        self.name = name
        if module_name is None:
            # Use the calling frame's module
            self.__module__ = inspect.currentframe().f_back.f_globals['__name__']
        else:
            self.__module__ = module_name # pragma: no cover
    def __repr__(self):
        return self.__module__ + '.' + self.name # pragma: no cover
    def __copy__(self):
        return self # pragma: no cover
    def __deepcopy__(self, memo):
        return self # pragma: no cover
    def __reduce__(self):
        return self.name
    def __reduce_ex__(self, protocol):
        return self.name

from . import _shims
from ._shims import Reduce, Getattr

### File modes
#: Pickles the file handle, preserving mode. The position of the unpickled
#: object is as for a new file handle.
HANDLE_FMODE = 0
#: Pickles the file contents, creating a new file if on load the file does
#: not exist. The position = min(pickled position, EOF) and mode is chosen
#: as such that "best" preserves behavior of the original file.
CONTENTS_FMODE = 1
#: Pickles the entire file (handle and contents), preserving mode and position.
FILE_FMODE = 2

### Shorthands (modified from python2.5/lib/pickle.py)
def copy(obj, *args, **kwds):
    """
    Use pickling to 'copy' an object (i.e. `loads(dumps(obj))`).

    See :func:`dumps` and :func:`loads` for keyword arguments.
    """
    ignore = kwds.pop('ignore', Unpickler.settings['ignore'])
    return loads(dumps(obj, *args, **kwds), ignore=ignore)

def dump(obj, file, protocol=None, byref=None, fmode=None, recurse=None, **kwds):#, strictio=None):
    """
    Pickle an object to a file.

    See :func:`dumps` for keyword arguments.
    """
    from .settings import settings
    protocol = settings['protocol'] if protocol is None else int(protocol)
    _kwds = kwds.copy()
    _kwds.update(dict(byref=byref, fmode=fmode, recurse=recurse))
    Pickler(file, protocol, **_kwds).dump(obj)
    return

def dumps(obj, protocol=None, byref=None, fmode=None, recurse=None, **kwds):#, strictio=None):
    """
    Pickle an object to a string.

    *protocol* is the pickler protocol, as defined for Python *pickle*.

    If *byref=True*, then dill behaves a lot more like pickle as certain
    objects (like modules) are pickled by reference as opposed to attempting
    to pickle the object itself.

    If *recurse=True*, then objects referred to in the global dictionary
    are recursively traced and pickled, instead of the default behavior
    of attempting to store the entire global dictionary. This is needed for
    functions defined via *exec()*.

    *fmode* (:const:`HANDLE_FMODE`, :const:`CONTENTS_FMODE`,
    or :const:`FILE_FMODE`) indicates how file handles will be pickled.
    For example, when pickling a data file handle for transfer to a remote
    compute service, *FILE_FMODE* will include the file contents in the
    pickle and cursor position so that a remote method can operate
    transparently on an object with an open file handle.

    Default values for keyword arguments can be set in :mod:`dill.settings`.
    """
    file = StringIO()
    dump(obj, file, protocol, byref, fmode, recurse, **kwds)#, strictio)
    return file.getvalue()

def load(file, ignore=None, **kwds):
    """
    Unpickle an object from a file.

    See :func:`loads` for keyword arguments.
    """
    return Unpickler(file, ignore=ignore, **kwds).load()

def loads(str, ignore=None, **kwds):
    """
    Unpickle an object from a string.

    If *ignore=False* then objects whose class is defined in the module
    *__main__* are updated to reference the existing class in *__main__*,
    otherwise they are left to refer to the reconstructed type, which may
    be different.

    Default values for keyword arguments can be set in :mod:`dill.settings`.
    """
    file = StringIO(str)
    return load(file, ignore, **kwds)

# def dumpzs(obj, protocol=None):
#     """pickle an object to a compressed string"""
#     return zlib.compress(dumps(obj, protocol))

# def loadzs(str):
#     """unpickle an object from a compressed string"""
#     return loads(zlib.decompress(str))

### End: Shorthands ###

class MetaCatchingDict(dict):
    def get(self, key, default=None):
        try:
            return self[key]
        except KeyError:
            return default

    def __missing__(self, key):
        if issubclass(key, type):
            return save_type
        else:
            raise KeyError()

class PickleWarning(Warning, PickleError):
    pass

class PicklingWarning(PickleWarning, PicklingError):
    pass

class UnpicklingWarning(PickleWarning, UnpicklingError):
    pass

### Extend the Picklers
class Pickler(StockPickler):
    """python's Pickler extended to interpreter sessions"""
    dispatch: typing.Dict[type, typing.Callable[[Pickler, typing.Any], None]] \
            = MetaCatchingDict(StockPickler.dispatch.copy())
    """The dispatch table, a dictionary of serializing functions used
    by Pickler to save objects of specific types.  Use :func:`pickle`
    or :func:`register` to associate types to custom functions.

    :meta hide-value:
    """
    _session = False
    from .settings import settings

    def __init__(self, file, *args, **kwds):
        settings = Pickler.settings
        _byref = kwds.pop('byref', None)
       #_strictio = kwds.pop('strictio', None)
        _fmode = kwds.pop('fmode', None)
        _recurse = kwds.pop('recurse', None)
        StockPickler.__init__(self, file, *args, **kwds)
        self._main = _main_module
        self._diff_cache = {}
        self._byref = settings['byref'] if _byref is None else _byref
        self._strictio = False #_strictio
        self._fmode = settings['fmode'] if _fmode is None else _fmode
        self._recurse = settings['recurse'] if _recurse is None else _recurse
        self._postproc = OrderedDict()
        self._file = file

    def save(self, obj, save_persistent_id=True):
        # numpy hack
        obj_type = type(obj)
        if NumpyArrayType and not (obj_type is type or obj_type in Pickler.dispatch):
            # register if the object is a numpy ufunc
            # thanks to Paul Kienzle for pointing out ufuncs didn't pickle
            if numpyufunc(obj_type):
                @register(obj_type)
                def save_numpy_ufunc(pickler, obj):
                    logger.trace(pickler, "Nu: %s", obj)
                    name = getattr(obj, '__qualname__', getattr(obj, '__name__', None))
                    StockPickler.save_global(pickler, obj, name=name)
                    logger.trace(pickler, "# Nu")
                    return
                # NOTE: the above 'save' performs like:
                #   import copy_reg
                #   def udump(f): return f.__name__
                #   def uload(name): return getattr(numpy, name)
                #   copy_reg.pickle(NumpyUfuncType, udump, uload)
            # register if the object is a numpy dtype
            if numpydtype(obj_type):
                @register(obj_type)
                def save_numpy_dtype(pickler, obj):
                    logger.trace(pickler, "Dt: %s", obj)
                    pickler.save_reduce(_create_dtypemeta, (obj.type,), obj=obj)
                    logger.trace(pickler, "# Dt")
                    return
                # NOTE: the above 'save' performs like:
                #   import copy_reg
                #   def uload(name): return type(NumpyDType(name))
                #   def udump(f): return uload, (f.type,)
                #   copy_reg.pickle(NumpyDTypeType, udump, uload)
            # register if the object is a subclassed numpy array instance
            if ndarraysubclassinstance(obj_type):
                @register(obj_type)
                def save_numpy_array(pickler, obj):
                    logger.trace(pickler, "Nu: (%s, %s)", obj.shape, obj.dtype)
                    npdict = getattr(obj, '__dict__', None)
                    f, args, state = obj.__reduce__()
                    pickler.save_reduce(_create_array, (f,args,state,npdict), obj=obj)
                    logger.trace(pickler, "# Nu")
                    return
        # end numpy hack

        if GENERATOR_FAIL and obj_type is GeneratorType:
            msg = "Can't pickle %s: attribute lookup builtins.generator failed" % GeneratorType
            raise PicklingError(msg)
        StockPickler.save(self, obj, save_persistent_id)

    save.__doc__ = StockPickler.save.__doc__

    def dump(self, obj): #NOTE: if settings change, need to update attributes
        logger.trace_setup(self)
        StockPickler.dump(self, obj)
    dump.__doc__ = StockPickler.dump.__doc__

class Unpickler(StockUnpickler):
    """python's Unpickler extended to interpreter sessions and more types"""
    from .settings import settings
    _session = False

    def find_class(self, module, name):
        if (module, name) == ('__builtin__', '__main__'):
            return self._main.__dict__ #XXX: above set w/save_module_dict
        elif (module, name) == ('__builtin__', 'NoneType'):
            return type(None) #XXX: special case: NoneType missing
        if module == 'dill.dill': module = 'dill._dill'
        return StockUnpickler.find_class(self, module, name)

    def __init__(self, *args, **kwds):
        settings = Pickler.settings
        _ignore = kwds.pop('ignore', None)
        StockUnpickler.__init__(self, *args, **kwds)
        self._main = _main_module
        self._ignore = settings['ignore'] if _ignore is None else _ignore

    def load(self): #NOTE: if settings change, need to update attributes
        obj = StockUnpickler.load(self)
        if type(obj).__module__ == getattr(_main_module, '__name__', '__main__'):
            if not self._ignore:
                # point obj class to main
                try: obj.__class__ = getattr(self._main, type(obj).__name__)
                except (AttributeError,TypeError): pass # defined in a file
       #_main_module.__dict__.update(obj.__dict__) #XXX: should update globals ?
        return obj
    load.__doc__ = StockUnpickler.load.__doc__
    pass

'''
def dispatch_table():
    """get the dispatch table of registered types"""
    return Pickler.dispatch
'''

pickle_dispatch_copy = StockPickler.dispatch.copy()

def pickle(t, func):
    """expose :attr:`~Pickler.dispatch` table for user-created extensions"""
    Pickler.dispatch[t] = func
    return

def register(t):
    """decorator to register types to Pickler's :attr:`~Pickler.dispatch` table"""
    def proxy(func):
        Pickler.dispatch[t] = func
        return func
    return proxy

def _revert_extension():
    """drop dill-registered types from pickle's dispatch table"""
    for type, func in list(StockPickler.dispatch.items()):
        if func.__module__ == __name__:
            del StockPickler.dispatch[type]
            if type in pickle_dispatch_copy:
                StockPickler.dispatch[type] = pickle_dispatch_copy[type]

def use_diff(on=True):
    """
    Reduces size of pickles by only including object which have changed.

    Decreases pickle size but increases CPU time needed.
    Also helps avoid some unpickleable objects.
    MUST be called at start of script, otherwise changes will not be recorded.
    """
    global _use_diff, diff
    _use_diff = on
    if _use_diff and diff is None:
        try:
            from . import diff as d
        except ImportError:
            import diff as d
        diff = d

def _create_typemap():
    import types
    d = dict(list(__builtin__.__dict__.items()) + \
             list(types.__dict__.items())).items()
    for key, value in d:
        if getattr(value, '__module__', None) == 'builtins' \
                and type(value) is type:
            yield key, value
    return
_reverse_typemap = dict(_create_typemap())
_reverse_typemap.update({
    'PartialType': PartialType,
    'SuperType': SuperType,
    'ItemGetterType': ItemGetterType,
    'AttrGetterType': AttrGetterType,
})
if sys.hexversion < 0x30800a2:
    _reverse_typemap.update({
        'CellType': CellType,
    })

# "Incidental" implementation specific types. Unpickling these types in another
# implementation of Python (PyPy -> CPython) is not guaranteed to work

# This dictionary should contain all types that appear in Python implementations
# but are not defined in https://docs.python.org/3/library/types.html#standard-interpreter-types
x=OrderedDict()
_incedental_reverse_typemap = {
    'FileType': FileType,
    'BufferedRandomType': BufferedRandomType,
    'BufferedReaderType': BufferedReaderType,
    'BufferedWriterType': BufferedWriterType,
    'TextWrapperType': TextWrapperType,
    'PyBufferedRandomType': PyBufferedRandomType,
    'PyBufferedReaderType': PyBufferedReaderType,
    'PyBufferedWriterType': PyBufferedWriterType,
    'PyTextWrapperType': PyTextWrapperType,
}

_incedental_reverse_typemap.update({
    "DictKeysType": type({}.keys()),
    "DictValuesType": type({}.values()),
    "DictItemsType": type({}.items()),

    "OdictKeysType": type(x.keys()),
    "OdictValuesType": type(x.values()),
    "OdictItemsType": type(x.items()),
})

if ExitType:
    _incedental_reverse_typemap['ExitType'] = ExitType
if InputType:
    _incedental_reverse_typemap['InputType'] = InputType
    _incedental_reverse_typemap['OutputType'] = OutputType

'''
try:
    import symtable
    _incedental_reverse_typemap["SymtableEntryType"] = type(symtable.symtable("", "string", "exec")._table)
except: #FIXME: fails to pickle
    pass

if sys.hexversion >= 0x30a00a0:
    _incedental_reverse_typemap['LineIteratorType'] = type(compile('3', '', 'eval').co_lines())
'''

if sys.hexversion >= 0x30b00b0 and not IS_PYPY:
    from types import GenericAlias
    _incedental_reverse_typemap["GenericAliasIteratorType"] = type(iter(GenericAlias(list, (int,))))
    '''
    _incedental_reverse_typemap['PositionsIteratorType'] = type(compile('3', '', 'eval').co_positions())
    '''

try:
    import winreg
    _incedental_reverse_typemap["HKEYType"] = winreg.HKEYType
except ImportError:
    pass

_reverse_typemap.update(_incedental_reverse_typemap)
_incedental_types = set(_incedental_reverse_typemap.values())

del x

_typemap = dict((v, k) for k, v in _reverse_typemap.items())

def _unmarshal(string):
    return marshal.loads(string)

def _load_type(name):
    return _reverse_typemap[name]

def _create_type(typeobj, *args):
    return typeobj(*args)

def _create_function(fcode, fglobals, fname=None, fdefaults=None,
                     fclosure=None, fdict=None, fkwdefaults=None):
    # same as FunctionType, but enable passing __dict__ to new function,
    # __dict__ is the storehouse for attributes added after function creation
    func = FunctionType(fcode, fglobals or dict(), fname, fdefaults, fclosure)
    if fdict is not None:
        func.__dict__.update(fdict) #XXX: better copy? option to copy?
    if fkwdefaults is not None:
        func.__kwdefaults__ = fkwdefaults
    # 'recurse' only stores referenced modules/objects in fglobals,
    # thus we need to make sure that we have __builtins__ as well
    if "__builtins__" not in func.__globals__:
        func.__globals__["__builtins__"] = globals()["__builtins__"]
    # assert id(fglobals) == id(func.__globals__)
    return func

class match:
    """
    Make avaialable a limited structural pattern matching-like syntax for Python < 3.10

    Patterns can be only tuples (without types) currently.
    Inspired by the package pattern-matching-PEP634.

    Usage:
    >>> with match(args) as m:
    >>>     if   m.case(('x', 'y')):
    >>>         # use m.x and m.y
    >>>     elif m.case(('x', 'y', 'z')):
    >>>         # use m.x, m.y and m.z

    Equivalent native code for Python >= 3.10:
    >>> match args:
    >>>     case (x, y):
    >>>         # use x and y
    >>>     case (x, y, z):
    >>>         # use x, y and z
    """
    def __init__(self, value):
        self.value = value
        self._fields = None
    def __enter__(self):
        return self
    def __exit__(self, *exc_info):
        return False
    def case(self, args): # *args, **kwargs):
        """just handles tuple patterns"""
        if len(self.value) != len(args): # + len(kwargs):
            return False
        #if not all(isinstance(arg, pat) for arg, pat in zip(self.value[len(args):], kwargs.values())):
        #    return False
        self.args = args # (*args, *kwargs)
        return True
    @property
    def fields(self):
        # Only bind names to values if necessary.
        if self._fields is None:
            self._fields = dict(zip(self.args, self.value))
        return self._fields
    def __getattr__(self, item):
        return self.fields[item]

ALL_CODE_PARAMS = [
    # Version     New attribute         CodeType parameters
    ((3,11,'a'), 'co_endlinetable',    'argcount posonlyargcount kwonlyargcount nlocals stacksize flags code consts names varnames filename name qualname firstlineno linetable endlinetable columntable exceptiontable freevars cellvars'),
    ((3,11),     'co_exceptiontable',  'argcount posonlyargcount kwonlyargcount nlocals stacksize flags code consts names varnames filename name qualname firstlineno linetable                          exceptiontable freevars cellvars'),
    ((3,11,'p'), 'co_qualname',        'argcount posonlyargcount kwonlyargcount nlocals stacksize flags code consts names varnames filename name qualname firstlineno linetable                                         freevars cellvars'),
    ((3,10),     'co_linetable',       'argcount posonlyargcount kwonlyargcount nlocals stacksize flags code consts names varnames filename name          firstlineno linetable                                         freevars cellvars'),
    ((3,8),      'co_posonlyargcount', 'argcount posonlyargcount kwonlyargcount nlocals stacksize flags code consts names varnames filename name          firstlineno lnotab                                            freevars cellvars'),
    ((3,7),      'co_kwonlyargcount',  'argcount                 kwonlyargcount nlocals stacksize flags code consts names varnames filename name          firstlineno lnotab                                            freevars cellvars'),
    ]
for version, new_attr, params in ALL_CODE_PARAMS:
    if hasattr(CodeType, new_attr):
        CODE_VERSION = version
        CODE_PARAMS = params.split()
        break
ENCODE_PARAMS = set(CODE_PARAMS).intersection(
        ['code', 'lnotab', 'linetable', 'endlinetable', 'columntable', 'exceptiontable'])

def _create_code(*args):
    if not isinstance(args[0], int): # co_lnotab stored from >= 3.10
        LNOTAB, *args = args
    else: # from < 3.10 (or pre-LNOTAB storage)
        LNOTAB = b''

    with match(args) as m:
        # Python 3.11/3.12a (18 members)
        if m.case((
            'argcount', 'posonlyargcount', 'kwonlyargcount', 'nlocals', 'stacksize', 'flags',     # args[0:6]
            'code', 'consts', 'names', 'varnames', 'filename', 'name', 'qualname', 'firstlineno', # args[6:14]
            'linetable', 'exceptiontable', 'freevars', 'cellvars'                                 # args[14:]
        )):
            if CODE_VERSION == (3,11):
                return CodeType(
                    *args[:6],
                    args[6].encode() if hasattr(args[6], 'encode') else args[6], # code
                    *args[7:14],
                    args[14].encode() if hasattr(args[14], 'encode') else args[14], # linetable
                    args[15].encode() if hasattr(args[15], 'encode') else args[15], # exceptiontable
                    args[16],
                    args[17],
                )
            fields = m.fields
        # PyPy 3.11 7.3.19+ (17 members)
        elif m.case((
            'argcount', 'posonlyargcount', 'kwonlyargcount', 'nlocals', 'stacksize', 'flags', # args[0:6]
            'code', 'consts', 'names', 'varnames', 'filename', 'name', 'qualname',            # args[6:13]
            'firstlineno', 'linetable', 'freevars', 'cellvars'                                # args[13:]
        )):
            if CODE_VERSION == (3,11,'p'):
                return CodeType(
                    *args[:6],
                    args[6].encode() if hasattr(args[6], 'encode') else args[6], # code
                    *args[7:14],
                    args[14].encode() if hasattr(args[14], 'encode') else args[14], # linetable
                    args[15],
                    args[16],
                )
            fields = m.fields
        # Python 3.10 or 3.8/3.9 (16 members)
        elif m.case((
            'argcount', 'posonlyargcount', 'kwonlyargcount', 'nlocals', 'stacksize', 'flags', # args[0:6]
            'code', 'consts', 'names', 'varnames', 'filename', 'name', 'firstlineno',         # args[6:13]
            'LNOTAB_OR_LINETABLE', 'freevars', 'cellvars'                                     # args[13:]
        )):
            if CODE_VERSION == (3,10) or CODE_VERSION == (3,8):
                return CodeType(
                    *args[:6],
                    args[6].encode() if hasattr(args[6], 'encode') else args[6], # code
                    *args[7:13],
                    args[13].encode() if hasattr(args[13], 'encode') else args[13], # lnotab/linetable
                    args[14],
                    args[15],
                )
            fields = m.fields
            if CODE_VERSION >= (3,10):
                fields['linetable'] = m.LNOTAB_OR_LINETABLE
            else:
                fields['lnotab'] = LNOTAB if LNOTAB else m.LNOTAB_OR_LINETABLE
        # Python 3.7 (15 args)
        elif m.case((
            'argcount', 'kwonlyargcount', 'nlocals', 'stacksize', 'flags',            # args[0:5]
            'code', 'consts', 'names', 'varnames', 'filename', 'name', 'firstlineno', # args[5:12]
            'lnotab', 'freevars', 'cellvars'                                          # args[12:]
        )):
            if CODE_VERSION == (3,7):
                return CodeType(
                    *args[:5],
                    args[5].encode() if hasattr(args[5], 'encode') else args[5], # code
                    *args[6:12],
                    args[12].encode() if hasattr(args[12], 'encode') else args[12], # lnotab
                    args[13],
                    args[14],
                )
            fields = m.fields
        # Python 3.11a (20 members)
        elif m.case((
            'argcount', 'posonlyargcount', 'kwonlyargcount', 'nlocals', 'stacksize', 'flags',     # args[0:6]
            'code', 'consts', 'names', 'varnames', 'filename', 'name', 'qualname', 'firstlineno', # args[6:14]
            'linetable', 'endlinetable', 'columntable', 'exceptiontable', 'freevars', 'cellvars'  # args[14:]
        )):
            if CODE_VERSION == (3,11,'a'):
                return CodeType(
                    *args[:6],
                    args[6].encode() if hasattr(args[6], 'encode') else args[6], # code
                    *args[7:14],
                    *(a.encode() if hasattr(a, 'encode') else a for a in args[14:18]), # linetable-exceptiontable
                    args[18],
                    args[19],
                )
            fields = m.fields
        else:
            raise UnpicklingError("pattern match for code object failed")

    # The args format doesn't match this version.
    fields.setdefault('posonlyargcount', 0)         # from python <= 3.7
    fields.setdefault('lnotab', LNOTAB)             # from python >= 3.10
    fields.setdefault('linetable', b'')             # from python <= 3.9
    fields.setdefault('qualname', fields['name'])   # from python <= 3.10
    fields.setdefault('exceptiontable', b'')        # from python <= 3.10
    fields.setdefault('endlinetable', None)         # from python != 3.11a
    fields.setdefault('columntable', None)          # from python != 3.11a

    args = (fields[k].encode() if k in ENCODE_PARAMS and hasattr(fields[k], 'encode') else fields[k]
            for k in CODE_PARAMS)
    return CodeType(*args)

def _create_ftype(ftypeobj, func, args, kwds):
    if kwds is None:
        kwds = {}
    if args is None:
        args = ()
    return ftypeobj(func, *args, **kwds)

def _create_typing_tuple(argz, *args): #NOTE: workaround python/cpython#94245
    if not argz:
        return typing.Tuple[()].copy_with(())
    if argz == ((),):
        return typing.Tuple[()]
    return typing.Tuple[argz]

if ThreadHandleType:
    def _create_thread_handle(ident, done, *args): #XXX: ignores 'blocking'
        from threading import _make_thread_handle
        handle = _make_thread_handle(ident)
        if done:
            handle._set_done()
        return handle

def _create_lock(locked, *args): #XXX: ignores 'blocking'
    from threading import Lock
    lock = Lock()
    if locked:
        if not lock.acquire(False):
            raise UnpicklingError("Cannot acquire lock")
    return lock

def _create_rlock(count, owner, *args): #XXX: ignores 'blocking'
    lock = RLockType()
    if owner is not None:
        lock._acquire_restore((count, owner))
    if owner and not lock._is_owned():
        raise UnpicklingError("Cannot acquire lock")
    return lock

# thanks to matsjoyce for adding all the different file modes
def _create_filehandle(name, mode, position, closed, open, strictio, fmode, fdata): # buffering=0
    # only pickles the handle, not the file contents... good? or StringIO(data)?
    # (for file contents see: http://effbot.org/librarybook/copy-reg.htm)
    # NOTE: handle special cases first (are there more special cases?)
    names = {'<stdin>':sys.__stdin__, '<stdout>':sys.__stdout__,
             '<stderr>':sys.__stderr__} #XXX: better fileno=(0,1,2) ?
    if name in list(names.keys()):
        f = names[name] #XXX: safer "f=sys.stdin"
    elif name == '<tmpfile>':
        f = os.tmpfile()
    elif name == '<fdopen>':
        import tempfile
        f = tempfile.TemporaryFile(mode)
    else:
        try:
            exists = os.path.exists(name)
        except Exception:
            exists = False
        if not exists:
            if strictio:
                raise FileNotFoundError("[Errno 2] No such file or directory: '%s'" % name)
            elif "r" in mode and fmode != FILE_FMODE:
                name = '<fdopen>' # or os.devnull?
            current_size = 0 # or maintain position?
        else:
            current_size = os.path.getsize(name)

        if position > current_size:
            if strictio:
                raise ValueError("invalid buffer size")
            elif fmode == CONTENTS_FMODE:
                position = current_size
        # try to open the file by name
        # NOTE: has different fileno
        try:
            #FIXME: missing: *buffering*, encoding, softspace
            if fmode == FILE_FMODE:
                f = open(name, mode if "w" in mode else "w")
                f.write(fdata)
                if "w" not in mode:
                    f.close()
                    f = open(name, mode)
            elif name == '<fdopen>': # file did not exist
                import tempfile
                f = tempfile.TemporaryFile(mode)
            # treat x mode as w mode
            elif fmode == CONTENTS_FMODE \
               and ("w" in mode or "x" in mode):
                # stop truncation when opening
                flags = os.O_CREAT
                if "+" in mode:
                    flags |= os.O_RDWR
                else:
                    flags |= os.O_WRONLY
                f = os.fdopen(os.open(name, flags), mode)
                # set name to the correct value
                r = getattr(f, "buffer", f)
                r = getattr(r, "raw", r)
                r.name = name
                assert f.name == name
            else:
                f = open(name, mode)
        except (IOError, FileNotFoundError):
            err = sys.exc_info()[1]
            raise UnpicklingError(err)
    if closed:
        f.close()
    elif position >= 0 and fmode != HANDLE_FMODE:
        f.seek(position)
    return f

def _create_stringi(value, position, closed):
    f = StringIO(value)
    if closed: f.close()
    else: f.seek(position)
    return f

def _create_stringo(value, position, closed):
    f = StringIO()
    if closed: f.close()
    else:
       f.write(value)
       f.seek(position)
    return f

class _itemgetter_helper(object):
    def __init__(self):
        self.items = []
    def __getitem__(self, item):
        self.items.append(item)
        return

class _attrgetter_helper(object):
    def __init__(self, attrs, index=None):
        self.attrs = attrs
        self.index = index
    def __getattribute__(self, attr):
        attrs = object.__getattribute__(self, "attrs")
        index = object.__getattribute__(self, "index")
        if index is None:
            index = len(attrs)
            attrs.append(attr)
        else:
            attrs[index] = ".".join([attrs[index], attr])
        return type(self)(attrs, index)

class _dictproxy_helper(dict):
   def __ror__(self, a):
        return a

_dictproxy_helper_instance = _dictproxy_helper()

__d = {}
try:
    # In CPython 3.9 and later, this trick can be used to exploit the
    # implementation of the __or__ function of MappingProxyType to get the true
    # mapping referenced by the proxy. It may work for other implementations,
    # but is not guaranteed.
    MAPPING_PROXY_TRICK = __d is (DictProxyType(__d) | _dictproxy_helper_instance)
except Exception:
    MAPPING_PROXY_TRICK = False
del __d

# _CELL_REF and _CELL_EMPTY are used to stay compatible with versions of dill
# whose _create_cell functions do not have a default value.
# _CELL_REF can be safely removed entirely (replaced by empty tuples for calls
# to _create_cell) once breaking changes are allowed.
_CELL_REF = None
_CELL_EMPTY = Sentinel('_CELL_EMPTY')

def _create_cell(contents=None):
    if contents is not _CELL_EMPTY:
        value = contents
    return (lambda: value).__closure__[0]

def _create_weakref(obj, *args):
    from weakref import ref
    if obj is None: # it's dead
        from collections import UserDict
        return ref(UserDict(), *args)
    return ref(obj, *args)

def _create_weakproxy(obj, callable=False, *args):
    from weakref import proxy
    if obj is None: # it's dead
        if callable: return proxy(lambda x:x, *args)
        from collections import UserDict
        return proxy(UserDict(), *args)
    return proxy(obj, *args)

def _eval_repr(repr_str):
    return eval(repr_str)

def _create_array(f, args, state, npdict=None):
   #array = numpy.core.multiarray._reconstruct(*args)
    array = f(*args)
    array.__setstate__(state)
    if npdict is not None: # we also have saved state in __dict__
        array.__dict__.update(npdict)
    return array

def _create_dtypemeta(scalar_type):
    if NumpyDType is True: __hook__() # a bit hacky I think
    if scalar_type is None:
        return NumpyDType
    return type(NumpyDType(scalar_type))

def _create_namedtuple(name, fieldnames, modulename, defaults=None):
    class_ = _import_module(modulename + '.' + name, safe=True)
    if class_ is not None:
        return class_
    import collections
    t = collections.namedtuple(name, fieldnames, defaults=defaults, module=modulename)
    return t

def _create_capsule(pointer, name, context, destructor):
    attr_found = False
    try:
        # based on https://github.com/python/cpython/blob/f4095e53ab708d95e019c909d5928502775ba68f/Objects/capsule.c#L209-L231
        uname = name.decode('utf8')
        for i in range(1, uname.count('.')+1):
            names = uname.rsplit('.', i)
            try:
                module = __import__(names[0])
            except ImportError:
                pass
            obj = module
            for attr in names[1:]:
                obj = getattr(obj, attr)
            capsule = obj
            attr_found = True
            break
    except Exception:
        pass

    if attr_found:
        if _PyCapsule_IsValid(capsule, name):
            return capsule
        raise UnpicklingError("%s object exists at %s but a PyCapsule object was expected." % (type(capsule), name))
    else:
        #warnings.warn('Creating a new PyCapsule %s for a C data structure that may not be present in memory. Segmentation faults or other memory errors are possible.' % (name,), UnpicklingWarning)
        capsule = _PyCapsule_New(pointer, name, destructor)
        _PyCapsule_SetContext(capsule, context)
        return capsule

def _getattr(objclass, name, repr_str):
    # hack to grab the reference directly
    try: #XXX: works only for __builtin__ ?
        attr = repr_str.split("'")[3]
        return eval(attr+'.__dict__["'+name+'"]')
    except Exception:
        try:
            attr = objclass.__dict__
            if type(attr) is DictProxyType:
                if sys.hexversion > 0x30f00a0 and name in ('__weakref__','__dict__'):
                    attr = _dictproxy_helper.__dict__[name]
                else:
                    attr = attr[name]
            else:
                attr = getattr(objclass,name)
        except (AttributeError, KeyError):
            attr = getattr(objclass,name)
        return attr

def _get_attr(self, name):
    # stop recursive pickling
    return getattr(self, name, None) or getattr(__builtin__, name)

def _import_module(import_name, safe=False):
    try:
        if import_name.startswith('__runtime__.'):
            return sys.modules[import_name]
        elif '.' in import_name:
            items = import_name.split('.')
            module = '.'.join(items[:-1])
            obj = items[-1]
            submodule = getattr(__import__(module, None, None, [obj]), obj)
            if isinstance(submodule, (ModuleType, type)):
                return submodule
            return __import__(import_name, None, None, [obj])
        else:
            return __import__(import_name)
    except (ImportError, AttributeError, KeyError):
        if safe:
            return None
        raise

# https://github.com/python/cpython/blob/a8912a0f8d9eba6d502c37d522221f9933e976db/Lib/pickle.py#L322-L333
def _getattribute(obj, name):
    for subpath in name.split('.'):
        if subpath == '<locals>':
            raise AttributeError("Can't get local attribute {!r} on {!r}"
                                 .format(name, obj))
        try:
            parent = obj
            obj = getattr(obj, subpath)
        except AttributeError:
            raise AttributeError("Can't get attribute {!r} on {!r}"
                                 .format(name, obj))
    return obj, parent

def _locate_function(obj, pickler=None):
    module_name = getattr(obj, '__module__', None)
    if module_name in ['__main__', None] or \
            pickler and is_dill(pickler, child=False) and pickler._session and module_name == pickler._main.__name__:
        return False
    if hasattr(obj, '__qualname__'):
        module = _import_module(module_name, safe=True)
        try:
            found, _ = _getattribute(module, obj.__qualname__)
            return found is obj
        except AttributeError:
            return False
    else:
        found = _import_module(module_name + '.' + obj.__name__, safe=True)
        return found is obj


def _setitems(dest, source):
    for k, v in source.items():
        dest[k] = v


def _save_with_postproc(pickler, reduction, is_pickler_dill=None, obj=Getattr.NO_DEFAULT, postproc_list=None):
    if obj is Getattr.NO_DEFAULT:
        obj = Reduce(reduction) # pragma: no cover

    if is_pickler_dill is None:
        is_pickler_dill = is_dill(pickler, child=True)
    if is_pickler_dill:
        # assert id(obj) not in pickler._postproc, str(obj) + ' already pushed on stack!'
        # if not hasattr(pickler, 'x'): pickler.x = 0
        # print(pickler.x*' ', 'push', obj, id(obj), pickler._recurse)
        # pickler.x += 1
        if postproc_list is None:
            postproc_list = []

        # Recursive object not supported. Default to a global instead.
        if id(obj) in pickler._postproc:
            name = '%s.%s ' % (obj.__module__, getattr(obj, '__qualname__', obj.__name__)) if hasattr(obj, '__module__') else ''
            warnings.warn('Cannot pickle %r: %shas recursive self-references that trigger a RecursionError.' % (obj, name), PicklingWarning)
            pickler.save_global(obj)
            return
        pickler._postproc[id(obj)] = postproc_list

    # TODO: Use state_setter in Python 3.8 to allow for faster cPickle implementations
    pickler.save_reduce(*reduction, obj=obj)

    if is_pickler_dill:
        # pickler.x -= 1
        # print(pickler.x*' ', 'pop', obj, id(obj))
        postproc = pickler._postproc.pop(id(obj))
        # assert postproc_list == postproc, 'Stack tampered!'
        for reduction in reversed(postproc):
            if reduction[0] is _setitems:
                # use the internal machinery of pickle.py to speedup when
                # updating a dictionary in postproc
                dest, source = reduction[1]
                if source:
                    pickler.write(pickler.get(pickler.memo[id(dest)][0]))
                    if sys.hexversion < 0x30e00a1:
                        pickler._batch_setitems(iter(source.items()))
                    else:
                        pickler._batch_setitems(iter(source.items()), obj=obj)
                else:
                    # Updating with an empty dictionary. Same as doing nothing.
                    continue
            else:
                pickler.save_reduce(*reduction)
            # pop None created by calling preprocessing step off stack
            pickler.write(POP)

#@register(CodeType)
#def save_code(pickler, obj):
#    logger.trace(pickler, "Co: %s", obj)
#    pickler.save_reduce(_unmarshal, (marshal.dumps(obj),), obj=obj)
#    logger.trace(pickler, "# Co")
#    return

# The following function is based on 'save_codeobject' from 'cloudpickle'
# Copyright (c) 2012, Regents of the University of California.
# Copyright (c) 2009 `PiCloud, Inc. <http://www.picloud.com>`_.
# License: https://github.com/cloudpipe/cloudpickle/blob/master/LICENSE
@register(CodeType)
def save_code(pickler, obj):
    logger.trace(pickler, "Co: %s", obj)
    if hasattr(obj, "co_endlinetable"): # python 3.11a (20 args)
        args = (
            obj.co_lnotab, # for < python 3.10 [not counted in args]
            obj.co_argcount, obj.co_posonlyargcount,
            obj.co_kwonlyargcount, obj.co_nlocals, obj.co_stacksize,
            obj.co_flags, obj.co_code, obj.co_consts, obj.co_names,
            obj.co_varnames, obj.co_filename, obj.co_name, obj.co_qualname,
            obj.co_firstlineno, obj.co_linetable, obj.co_endlinetable,
            obj.co_columntable, obj.co_exceptiontable, obj.co_freevars,
            obj.co_cellvars
        )
    elif hasattr(obj, "co_exceptiontable"): # python 3.11 (18 args)
        with warnings.catch_warnings():
            if not OLD312a7: # issue 597
                warnings.filterwarnings('ignore', category=DeprecationWarning)
            args = (
                obj.co_lnotab, # for < python 3.10 [not counted in args]
                obj.co_argcount, obj.co_posonlyargcount,
                obj.co_kwonlyargcount, obj.co_nlocals, obj.co_stacksize,
                obj.co_flags, obj.co_code, obj.co_consts, obj.co_names,
                obj.co_varnames, obj.co_filename, obj.co_name, obj.co_qualname,
                obj.co_firstlineno, obj.co_linetable, obj.co_exceptiontable,
                obj.co_freevars, obj.co_cellvars
            )
    elif hasattr(obj, "co_qualname"): # pypy 3.11 7.3.19+ (17 args)
        args = (
            obj.co_lnotab, obj.co_argcount, obj.co_posonlyargcount,
            obj.co_kwonlyargcount, obj.co_nlocals, obj.co_stacksize,
            obj.co_flags, obj.co_code, obj.co_consts, obj.co_names,
            obj.co_varnames, obj.co_filename, obj.co_name, obj.co_qualname,
            obj.co_firstlineno, obj.co_linetable, obj.co_freevars,
            obj.co_cellvars
        )
    elif hasattr(obj, "co_linetable"): # python 3.10 (16 args)
        args = (
            obj.co_lnotab, # for < python 3.10 [not counted in args]
            obj.co_argcount, obj.co_posonlyargcount,
            obj.co_kwonlyargcount, obj.co_nlocals, obj.co_stacksize,
            obj.co_flags, obj.co_code, obj.co_consts, obj.co_names,
            obj.co_varnames, obj.co_filename, obj.co_name,
            obj.co_firstlineno, obj.co_linetable, obj.co_freevars,
            obj.co_cellvars
        )
    elif hasattr(obj, "co_posonlyargcount"): # python 3.8 (16 args)
        args = (
            obj.co_argcount, obj.co_posonlyargcount,
            obj.co_kwonlyargcount, obj.co_nlocals, obj.co_stacksize,
            obj.co_flags, obj.co_code, obj.co_consts, obj.co_names,
            obj.co_varnames, obj.co_filename, obj.co_name,
            obj.co_firstlineno, obj.co_lnotab, obj.co_freevars,
            obj.co_cellvars
        )
    else: # python 3.7 (15 args)
        args = (
            obj.co_argcount, obj.co_kwonlyargcount, obj.co_nlocals,
            obj.co_stacksize, obj.co_flags, obj.co_code, obj.co_consts,
            obj.co_names, obj.co_varnames, obj.co_filename,
            obj.co_name, obj.co_firstlineno, obj.co_lnotab,
            obj.co_freevars, obj.co_cellvars
        )

    pickler.save_reduce(_create_code, args, obj=obj)
    logger.trace(pickler, "# Co")
    return

def _repr_dict(obj):
    """Make a short string representation of a dictionary."""
    return "<%s object at %#012x>" % (type(obj).__name__, id(obj))

@register(dict)
def save_module_dict(pickler, obj):
    if is_dill(pickler, child=False) and obj == pickler._main.__dict__ and \
            not (pickler._session and pickler._first_pass):
        logger.trace(pickler, "D1: %s", _repr_dict(obj)) # obj
        pickler.write(bytes('c__builtin__\n__main__\n', 'UTF-8'))
        logger.trace(pickler, "# D1")
    elif (not is_dill(pickler, child=False)) and (obj == _main_module.__dict__):
        logger.trace(pickler, "D3: %s", _repr_dict(obj)) # obj
        pickler.write(bytes('c__main__\n__dict__\n', 'UTF-8'))  #XXX: works in general?
        logger.trace(pickler, "# D3")
    elif '__name__' in obj and obj != _main_module.__dict__ \
            and type(obj['__name__']) is str \
            and obj is getattr(_import_module(obj['__name__'],True), '__dict__', None):
        logger.trace(pickler, "D4: %s", _repr_dict(obj)) # obj
        pickler.write(bytes('c%s\n__dict__\n' % obj['__name__'], 'UTF-8'))
        logger.trace(pickler, "# D4")
    else:
        logger.trace(pickler, "D2: %s", _repr_dict(obj)) # obj
        if is_dill(pickler, child=False) and pickler._session:
            # we only care about session the first pass thru
            pickler._first_pass = False
        StockPickler.save_dict(pickler, obj)
        logger.trace(pickler, "# D2")
    return


if not OLD310 and MAPPING_PROXY_TRICK:
    def save_dict_view(dicttype):
        def save_dict_view_for_function(func):
            def _save_dict_view(pickler, obj):
                logger.trace(pickler, "Dkvi: <%s>", obj)
                mapping = obj.mapping | _dictproxy_helper_instance
                pickler.save_reduce(func, (mapping,), obj=obj)
                logger.trace(pickler, "# Dkvi")
            return _save_dict_view
        return [
            (funcname, save_dict_view_for_function(getattr(dicttype, funcname)))
            for funcname in ('keys', 'values', 'items')
        ]
else:
    # The following functions are based on 'cloudpickle'
    # https://github.com/cloudpipe/cloudpickle/blob/5d89947288a18029672596a4d719093cc6d5a412/cloudpickle/cloudpickle.py#L922-L940
    # Copyright (c) 2012, Regents of the University of California.
    # Copyright (c) 2009 `PiCloud, Inc. <http://www.picloud.com>`_.
    # License: https://github.com/cloudpipe/cloudpickle/blob/master/LICENSE
    def save_dict_view(dicttype):
        def save_dict_keys(pickler, obj):
            logger.trace(pickler, "Dk: <%s>", obj)
            dict_constructor = _shims.Reduce(dicttype.fromkeys, (list(obj),))
            pickler.save_reduce(dicttype.keys, (dict_constructor,), obj=obj)
            logger.trace(pickler, "# Dk")

        def save_dict_values(pickler, obj):
            logger.trace(pickler, "Dv: <%s>", obj)
            dict_constructor = _shims.Reduce(dicttype, (enumerate(obj),))
            pickler.save_reduce(dicttype.values, (dict_constructor,), obj=obj)
            logger.trace(pickler, "# Dv")

        def save_dict_items(pickler, obj):
            logger.trace(pickler, "Di: <%s>", obj)
            pickler.save_reduce(dicttype.items, (dicttype(obj),), obj=obj)
            logger.trace(pickler, "# Di")

        return (
            ('keys', save_dict_keys),
            ('values', save_dict_values),
            ('items', save_dict_items)
        )

for __dicttype in (
      dict,
      OrderedDict
):
    __obj = __dicttype()
    for __funcname, __savefunc in save_dict_view(__dicttype):
        __tview = type(getattr(__obj, __funcname)())
        if __tview not in Pickler.dispatch:
            Pickler.dispatch[__tview] = __savefunc
del __dicttype, __obj, __funcname, __tview, __savefunc


@register(ClassType)
def save_classobj(pickler, obj): #FIXME: enable pickler._byref
    if not _locate_function(obj, pickler):
        logger.trace(pickler, "C1: %s", obj)
        pickler.save_reduce(ClassType, (obj.__name__, obj.__bases__,
                                        obj.__dict__), obj=obj)
                                       #XXX: or obj.__dict__.copy()), obj=obj) ?
        logger.trace(pickler, "# C1")
    else:
        logger.trace(pickler, "C2: %s", obj)
        name = getattr(obj, '__qualname__', getattr(obj, '__name__', None))
        StockPickler.save_global(pickler, obj, name=name)
        logger.trace(pickler, "# C2")
    return

@register(typing._GenericAlias)
def save_generic_alias(pickler, obj):
    args = obj.__args__
    if type(obj.__reduce__()) is str:
        logger.trace(pickler, "Ga0: %s", obj)
        StockPickler.save_global(pickler, obj, name=obj.__reduce__())
        logger.trace(pickler, "# Ga0")
    elif obj.__origin__ is tuple and (not args or args == ((),)):
        logger.trace(pickler, "Ga1: %s", obj)
        pickler.save_reduce(_create_typing_tuple, (args,), obj=obj)
        logger.trace(pickler, "# Ga1")
    else:
        logger.trace(pickler, "Ga2: %s", obj)
        StockPickler.save_reduce(pickler, *obj.__reduce__(), obj=obj)
        logger.trace(pickler, "# Ga2")
    return

if ThreadHandleType:
    @register(ThreadHandleType)
    def save_thread_handle(pickler, obj):
        logger.trace(pickler, "Th: %s", obj)
        pickler.save_reduce(_create_thread_handle, (obj.ident, obj.is_done()), obj=obj)
        logger.trace(pickler, "# Th")
        return

@register(LockType) #XXX: copied Thread will have new Event (due to new Lock)
def save_lock(pickler, obj):
    logger.trace(pickler, "Lo: %s", obj)
    pickler.save_reduce(_create_lock, (obj.locked(),), obj=obj)
    logger.trace(pickler, "# Lo")
    return

@register(RLockType)
def save_rlock(pickler, obj):
    logger.trace(pickler, "RL: %s", obj)
    r = obj.__repr__() # don't use _release_save as it unlocks the lock
    count = int(r.split('count=')[1].split()[0].rstrip('>'))
    owner = int(r.split('owner=')[1].split()[0])
    pickler.save_reduce(_create_rlock, (count,owner,), obj=obj)
    logger.trace(pickler, "# RL")
    return

#@register(SocketType) #FIXME: causes multiprocess test_pickling FAIL
def save_socket(pickler, obj):
    logger.trace(pickler, "So: %s", obj)
    pickler.save_reduce(*reduce_socket(obj))
    logger.trace(pickler, "# So")
    return

def _save_file(pickler, obj, open_):
    if obj.closed:
        position = 0
    else:
        obj.flush()
        if obj in (sys.__stdout__, sys.__stderr__, sys.__stdin__):
            position = -1
        else:
            position = obj.tell()
    if is_dill(pickler, child=True) and pickler._fmode == FILE_FMODE:
        f = open_(obj.name, "r")
        fdata = f.read()
        f.close()
    else:
        fdata = ""
    if is_dill(pickler, child=True):
        strictio = pickler._strictio
        fmode = pickler._fmode
    else:
        strictio = False
        fmode = 0 # HANDLE_FMODE
    pickler.save_reduce(_create_filehandle, (obj.name, obj.mode, position,
                                             obj.closed, open_, strictio,
                                             fmode, fdata), obj=obj)
    return


@register(FileType) #XXX: in 3.x has buffer=0, needs different _create?
@register(BufferedReaderType)
@register(BufferedWriterType)
@register(TextWrapperType)
def save_file(pickler, obj):
    logger.trace(pickler, "Fi: %s", obj)
    f = _save_file(pickler, obj, open)
    logger.trace(pickler, "# Fi")
    return f

if BufferedRandomType:
    @register(BufferedRandomType)
    def save_file(pickler, obj):
        logger.trace(pickler, "Fi: %s", obj)
        f = _save_file(pickler, obj, open)
        logger.trace(pickler, "# Fi")
        return f

if PyTextWrapperType:
    @register(PyBufferedReaderType)
    @register(PyBufferedWriterType)
    @register(PyTextWrapperType)
    def save_file(pickler, obj):
        logger.trace(pickler, "Fi: %s", obj)
        f = _save_file(pickler, obj, _open)
        logger.trace(pickler, "# Fi")
        return f

    if PyBufferedRandomType:
        @register(PyBufferedRandomType)
        def save_file(pickler, obj):
            logger.trace(pickler, "Fi: %s", obj)
            f = _save_file(pickler, obj, _open)
            logger.trace(pickler, "# Fi")
            return f


# The following two functions are based on 'saveCStringIoInput'
# and 'saveCStringIoOutput' from spickle
# Copyright (c) 2011 by science+computing ag
# License: http://www.apache.org/licenses/LICENSE-2.0
if InputType:
    @register(InputType)
    def save_stringi(pickler, obj):
        logger.trace(pickler, "Io: %s", obj)
        if obj.closed:
            value = ''; position = 0
        else:
            value = obj.getvalue(); position = obj.tell()
        pickler.save_reduce(_create_stringi, (value, position, \
                                              obj.closed), obj=obj)
        logger.trace(pickler, "# Io")
        return

    @register(OutputType)
    def save_stringo(pickler, obj):
        logger.trace(pickler, "Io: %s", obj)
        if obj.closed:
            value = ''; position = 0
        else:
            value = obj.getvalue(); position = obj.tell()
        pickler.save_reduce(_create_stringo, (value, position, \
                                              obj.closed), obj=obj)
        logger.trace(pickler, "# Io")
        return

if LRUCacheType is not None:
    from functools import lru_cache
    @register(LRUCacheType)
    def save_lru_cache(pickler, obj):
        logger.trace(pickler, "LRU: %s", obj)
        if OLD39:
            kwargs = obj.cache_info()
            args = (kwargs.maxsize,)
        else:
            kwargs = obj.cache_parameters()
            args = (kwargs['maxsize'], kwargs['typed'])
        if args != lru_cache.__defaults__:
            wrapper = Reduce(lru_cache, args, is_callable=True)
        else:
            wrapper = lru_cache
        pickler.save_reduce(wrapper, (obj.__wrapped__,), obj=obj)
        logger.trace(pickler, "# LRU")
        return

@register(SuperType)
def save_super(pickler, obj):
    logger.trace(pickler, "Su: %s", obj)
    pickler.save_reduce(super, (obj.__thisclass__, obj.__self__), obj=obj)
    logger.trace(pickler, "# Su")
    return

if IS_PYPY:
    @register(MethodType)
    def save_instancemethod0(pickler, obj):
        code = getattr(obj.__func__, '__code__', None)
        if code is not None and type(code) is not CodeType \
              and getattr(obj.__self__, obj.__name__) == obj:
            # Some PyPy builtin functions have no module name
            logger.trace(pickler, "Me2: %s", obj)
            # TODO: verify that this works for all PyPy builtin methods
            pickler.save_reduce(getattr, (obj.__self__, obj.__name__), obj=obj)
            logger.trace(pickler, "# Me2")
            return

        logger.trace(pickler, "Me1: %s", obj)
        pickler.save_reduce(MethodType, (obj.__func__, obj.__self__), obj=obj)
        logger.trace(pickler, "# Me1")
        return
else:
    @register(MethodType)
    def save_instancemethod0(pickler, obj):
        logger.trace(pickler, "Me1: %s", obj)
        pickler.save_reduce(MethodType, (obj.__func__, obj.__self__), obj=obj)
        logger.trace(pickler, "# Me1")
        return

if not IS_PYPY:
    @register(MemberDescriptorType)
    @register(GetSetDescriptorType)
    @register(MethodDescriptorType)
    @register(WrapperDescriptorType)
    @register(ClassMethodDescriptorType)
    def save_wrapper_descriptor(pickler, obj):
        logger.trace(pickler, "Wr: %s", obj)
        pickler.save_reduce(_getattr, (obj.__objclass__, obj.__name__,
                                       obj.__repr__()), obj=obj)
        logger.trace(pickler, "# Wr")
        return
else:
    @register(MemberDescriptorType)
    @register(GetSetDescriptorType)
    def save_wrapper_descriptor(pickler, obj):
        logger.trace(pickler, "Wr: %s", obj)
        pickler.save_reduce(_getattr, (obj.__objclass__, obj.__name__,
                                       obj.__repr__()), obj=obj)
        logger.trace(pickler, "# Wr")
        return

@register(CellType)
def save_cell(pickler, obj):
    try:
        f = obj.cell_contents
    except ValueError: # cell is empty
        logger.trace(pickler, "Ce3: %s", obj)
        # _shims._CELL_EMPTY is defined in _shims.py to support PyPy 2.7.
        # It unpickles to a sentinel object _dill._CELL_EMPTY, also created in
        # _shims.py. This object is not present in Python 3 because the cell's
        # contents can be deleted in newer versions of Python. The reduce object
        # will instead unpickle to None if unpickled in Python 3.

        # When breaking changes are made to dill, (_shims._CELL_EMPTY,) can
        # be replaced by () OR the delattr function can be removed repending on
        # whichever is more convienient.
        pickler.save_reduce(_create_cell, (_shims._CELL_EMPTY,), obj=obj)
        # Call the function _delattr on the cell's cell_contents attribute
        # The result of this function call will be None
        pickler.save_reduce(_shims._delattr, (obj, 'cell_contents'))
        # pop None created by calling _delattr off stack
        pickler.write(POP)
        logger.trace(pickler, "# Ce3")
        return
    if is_dill(pickler, child=True):
        if id(f) in pickler._postproc:
            # Already seen. Add to its postprocessing.
            postproc = pickler._postproc[id(f)]
        else:
            # Haven't seen it. Add to the highest possible object and set its
            # value as late as possible to prevent cycle.
            postproc = next(iter(pickler._postproc.values()), None)
        if postproc is not None:
            logger.trace(pickler, "Ce2: %s", obj)
            # _CELL_REF is defined in _shims.py to support older versions of
            # dill. When breaking changes are made to dill, (_CELL_REF,) can
            # be replaced by ()
            pickler.save_reduce(_create_cell, (_CELL_REF,), obj=obj)
            postproc.append((_shims._setattr, (obj, 'cell_contents', f)))
            logger.trace(pickler, "# Ce2")
            return
    logger.trace(pickler, "Ce1: %s", obj)
    pickler.save_reduce(_create_cell, (f,), obj=obj)
    logger.trace(pickler, "# Ce1")
    return

if MAPPING_PROXY_TRICK:
    @register(DictProxyType)
    def save_dictproxy(pickler, obj):
        logger.trace(pickler, "Mp: %s", _repr_dict(obj)) # obj
        mapping = obj | _dictproxy_helper_instance
        pickler.save_reduce(DictProxyType, (mapping,), obj=obj)
        logger.trace(pickler, "# Mp")
        return
else:
    @register(DictProxyType)
    def save_dictproxy(pickler, obj):
        logger.trace(pickler, "Mp: %s", _repr_dict(obj)) # obj
        pickler.save_reduce(DictProxyType, (obj.copy(),), obj=obj)
        logger.trace(pickler, "# Mp")
        return

@register(SliceType)
def save_slice(pickler, obj):
    logger.trace(pickler, "Sl: %s", obj)
    pickler.save_reduce(slice, (obj.start, obj.stop, obj.step), obj=obj)
    logger.trace(pickler, "# Sl")
    return

@register(XRangeType)
@register(EllipsisType)
@register(NotImplementedType)
def save_singleton(pickler, obj):
    logger.trace(pickler, "Si: %s", obj)
    pickler.save_reduce(_eval_repr, (obj.__repr__(),), obj=obj)
    logger.trace(pickler, "# Si")
    return

def _proxy_helper(obj): # a dead proxy returns a reference to None
    """get memory address of proxy's reference object"""
    _repr = repr(obj)
    try: _str = str(obj)
    except ReferenceError: # it's a dead proxy
        return id(None)
    if _str == _repr: return id(obj) # it's a repr
    try: # either way, it's a proxy from here
        address = int(_str.rstrip('>').split(' at ')[-1], base=16)
    except ValueError: # special case: proxy of a 'type'
        if not IS_PYPY:
            address = int(_repr.rstrip('>').split(' at ')[-1], base=16)
        else:
            objects = iter(gc.get_objects())
            for _obj in objects:
                if repr(_obj) == _str: return id(_obj)
            # all bad below... nothing found so throw ReferenceError
            msg = "Cannot reference object for proxy at '%s'" % id(obj)
            raise ReferenceError(msg)
    return address

def _locate_object(address, module=None):
    """get object located at the given memory address (inverse of id(obj))"""
    special = [None, True, False] #XXX: more...?
    for obj in special:
        if address == id(obj): return obj
    if module:
        objects = iter(module.__dict__.values())
    else: objects = iter(gc.get_objects())
    for obj in objects:
        if address == id(obj): return obj
    # all bad below... nothing found so throw ReferenceError or TypeError
    try: address = hex(address)
    except TypeError:
        raise TypeError("'%s' is not a valid memory address" % str(address))
    raise ReferenceError("Cannot reference object at '%s'" % address)

@register(ReferenceType)
def save_weakref(pickler, obj):
    refobj = obj()
    logger.trace(pickler, "R1: %s", obj)
   #refobj = ctypes.pythonapi.PyWeakref_GetObject(obj) # dead returns "None"
    pickler.save_reduce(_create_weakref, (refobj,), obj=obj)
    logger.trace(pickler, "# R1")
    return

@register(ProxyType)
@register(CallableProxyType)
def save_weakproxy(pickler, obj):
    # Must do string substitution here and use %r to avoid ReferenceError.
    logger.trace(pickler, "R2: %r" % obj)
    refobj = _locate_object(_proxy_helper(obj))
    pickler.save_reduce(_create_weakproxy, (refobj, callable(obj)), obj=obj)
    logger.trace(pickler, "# R2")
    return

def _is_builtin_module(module):
    if not hasattr(module, "__file__"): return True
    if module.__file__ is None: return False
    # If a module file name starts with prefix, it should be a builtin
    # module, so should always be pickled as a reference.
    names = ["base_prefix", "base_exec_prefix", "exec_prefix", "prefix", "real_prefix"]
    rp = os.path.realpath
    # See https://github.com/uqfoundation/dill/issues/566
    return (
        any(
            module.__file__.startswith(getattr(sys, name))
            or rp(module.__file__).startswith(rp(getattr(sys, name)))
            for name in names
            if hasattr(sys, name)
        )
        or module.__file__.endswith(EXTENSION_SUFFIXES)
        or 'site-packages' in module.__file__
    )

def _is_imported_module(module):
    return getattr(module, '__loader__', None) is not None or module in sys.modules.values()

@register(ModuleType)
def save_module(pickler, obj):
    if False: #_use_diff:
        if obj.__name__.split('.', 1)[0] != "dill":
            try:
                changed = diff.whats_changed(obj, seen=pickler._diff_cache)[0]
            except RuntimeError:  # not memorised module, probably part of dill
                pass
            else:
                logger.trace(pickler, "M2: %s with diff", obj)
                logger.info("Diff: %s", changed.keys())
                pickler.save_reduce(_import_module, (obj.__name__,), obj=obj,
                                    state=changed)
                logger.trace(pickler, "# M2")
                return

        logger.trace(pickler, "M1: %s", obj)
        pickler.save_reduce(_import_module, (obj.__name__,), obj=obj)
        logger.trace(pickler, "# M1")
    else:
        builtin_mod = _is_builtin_module(obj)
        is_session_main = is_dill(pickler, child=True) and obj is pickler._main
        if (obj.__name__ not in ("builtins", "dill", "dill._dill") and not builtin_mod
                or is_session_main):
            logger.trace(pickler, "M1: %s", obj)
            # Hack for handling module-type objects in load_module().
            mod_name = obj.__name__ if _is_imported_module(obj) else '__runtime__.%s' % obj.__name__
            # Second references are saved as __builtin__.__main__ in save_module_dict().
            main_dict = obj.__dict__.copy()
            for item in ('__builtins__', '__loader__'):
                main_dict.pop(item, None)
            for item in IPYTHON_SINGLETONS: #pragma: no cover
                if getattr(main_dict.get(item), '__module__', '').startswith('IPython'):
                    del main_dict[item]
            pickler.save_reduce(_import_module, (mod_name,), obj=obj, state=main_dict)
            logger.trace(pickler, "# M1")
        elif obj.__name__ == "dill._dill":
            logger.trace(pickler, "M2: %s", obj)
            pickler.save_global(obj, name="_dill")
            logger.trace(pickler, "# M2")
        else:
            logger.trace(pickler, "M2: %s", obj)
            pickler.save_reduce(_import_module, (obj.__name__,), obj=obj)
            logger.trace(pickler, "# M2")
    return

# The following function is based on '_extract_class_dict' from 'cloudpickle'
# Copyright (c) 2012, Regents of the University of California.
# Copyright (c) 2009 `PiCloud, Inc. <http://www.picloud.com>`_.
# License: https://github.com/cloudpipe/cloudpickle/blob/master/LICENSE
def _get_typedict_type(cls, clsdict, attrs, postproc_list):
    """Retrieve a copy of the dict of a class without the inherited methods"""
    if len(cls.__bases__) == 1:
        inherited_dict = cls.__bases__[0].__dict__
    else:
        inherited_dict = {}
        for base in reversed(cls.__bases__):
            inherited_dict.update(base.__dict__)
    to_remove = []
    for name, value in dict.items(clsdict):
        try:
            base_value = inherited_dict[name]
            if value is base_value and hasattr(value, '__qualname__'):
                to_remove.append(name)
        except KeyError:
            pass
    for name in to_remove:
        dict.pop(clsdict, name)

    if issubclass(type(cls), type):
        clsdict.pop('__dict__', None)
        clsdict.pop('__weakref__', None)
        # clsdict.pop('__prepare__', None)
    return clsdict, attrs

def _get_typedict_abc(obj, _dict, attrs, postproc_list):
    if hasattr(abc, '_get_dump'):
        (registry, _, _, _) = abc._get_dump(obj)
        register = obj.register
        postproc_list.extend((register, (reg(),)) for reg in registry)
    elif hasattr(obj, '_abc_registry'):
        registry = obj._abc_registry
        register = obj.register
        postproc_list.extend((register, (reg,)) for reg in registry)
    else:
        raise PicklingError("Cannot find registry of ABC %s", obj)

    if '_abc_registry' in _dict:
        _dict.pop('_abc_registry', None)
        _dict.pop('_abc_cache', None)
        _dict.pop('_abc_negative_cache', None)
        # _dict.pop('_abc_negative_cache_version', None)
    else:
        _dict.pop('_abc_impl', None)
    return _dict, attrs

@register(TypeType)
def save_type(pickler, obj, postproc_list=None):
    if obj in _typemap:
        logger.trace(pickler, "T1: %s", obj)
        # if obj in _incedental_types:
        #     warnings.warn('Type %r may only exist on this implementation of Python and cannot be unpickled in other implementations.' % (obj,), PicklingWarning)
        pickler.save_reduce(_load_type, (_typemap[obj],), obj=obj)
        logger.trace(pickler, "# T1")
    elif obj.__bases__ == (tuple,) and all([hasattr(obj, attr) for attr in ('_fields','_asdict','_make','_replace')]):
        # special case: namedtuples
        logger.trace(pickler, "T6: %s", obj)

        obj_name = getattr(obj, '__qualname__', getattr(obj, '__name__', None))
        if obj.__name__ != obj_name:
            if postproc_list is None:
                postproc_list = []
            postproc_list.append((setattr, (obj, '__qualname__', obj_name)))

        if not obj._field_defaults:
            _save_with_postproc(pickler, (_create_namedtuple, (obj.__name__, obj._fields, obj.__module__)), obj=obj, postproc_list=postproc_list)
        else:
            defaults = [obj._field_defaults[field] for field in obj._fields if field in obj._field_defaults]
            _save_with_postproc(pickler, (_create_namedtuple, (obj.__name__, obj._fields, obj.__module__, defaults)), obj=obj, postproc_list=postproc_list)
        logger.trace(pickler, "# T6")
        return

    # special caes: NoneType, NotImplementedType, EllipsisType, EnumMeta, etc
    elif obj is type(None):
        logger.trace(pickler, "T7: %s", obj)
        #XXX: pickler.save_reduce(type, (None,), obj=obj)
        pickler.write(GLOBAL + b'__builtin__\nNoneType\n')
        logger.trace(pickler, "# T7")
    elif obj is NotImplementedType:
        logger.trace(pickler, "T7: %s", obj)
        pickler.save_reduce(type, (NotImplemented,), obj=obj)
        logger.trace(pickler, "# T7")
    elif obj is EllipsisType:
        logger.trace(pickler, "T7: %s", obj)
        pickler.save_reduce(type, (Ellipsis,), obj=obj)
        logger.trace(pickler, "# T7")
    elif obj is EnumMeta:
        logger.trace(pickler, "T7: %s", obj)
        pickler.write(GLOBAL + b'enum\nEnumMeta\n')
        logger.trace(pickler, "# T7")
    elif obj is ExceptHookArgsType: #NOTE: must be after NoneType for pypy
        logger.trace(pickler, "T7: %s", obj)
        pickler.write(GLOBAL + b'threading\nExceptHookArgs\n')
        logger.trace(pickler, "# T7")

    else:
        _byref = getattr(pickler, '_byref', None)
        obj_recursive = id(obj) in getattr(pickler, '_postproc', ())
        incorrectly_named = not _locate_function(obj, pickler)
        if not _byref and not obj_recursive and incorrectly_named: # not a function, but the name was held over
            if postproc_list is None:
                postproc_list = []

            # thanks to Tom Stepleton pointing out pickler._session unneeded
            logger.trace(pickler, "T2: %s", obj)
            _dict, attrs = _get_typedict_type(obj, obj.__dict__.copy(), None, postproc_list) # copy dict proxy to a dict

           #print (_dict)
           #print ("%s\n%s" % (type(obj), obj.__name__))
           #print ("%s\n%s" % (obj.__bases__, obj.__dict__))
            slots = _dict.get('__slots__', ())
            if type(slots) == str:
                # __slots__ accepts a single string
                slots = (slots,)

            for name in slots:
                _dict.pop(name, None)

            if isinstance(obj, abc.ABCMeta):
                logger.trace(pickler, "ABC: %s", obj)
                _dict, attrs = _get_typedict_abc(obj, _dict, attrs, postproc_list)
                logger.trace(pickler, "# ABC")

            qualname = getattr(obj, '__qualname__', None)
            if attrs is not None:
                for k, v in attrs.items():
                    postproc_list.append((setattr, (obj, k, v)))
                # TODO: Consider using the state argument to save_reduce?
            if qualname is not None:
                postproc_list.append((setattr, (obj, '__qualname__', qualname)))

            if not hasattr(obj, '__orig_bases__'):
                _save_with_postproc(pickler, (_create_type, (
                    type(obj), obj.__name__, obj.__bases__, _dict
                )), obj=obj, postproc_list=postproc_list)
            else:
                # This case will always work, but might be overkill.
                _metadict = {
                    'metaclass': type(obj)
                }

                if _dict:
                    _dict_update = PartialType(_setitems, source=_dict)
                else:
                    _dict_update = None

                _save_with_postproc(pickler, (new_class, (
                    obj.__name__, obj.__orig_bases__, _metadict, _dict_update
                )), obj=obj, postproc_list=postproc_list)
            logger.trace(pickler, "# T2")
        else:
            obj_name = getattr(obj, '__qualname__', getattr(obj, '__name__', None))
            logger.trace(pickler, "T4: %s", obj)
            if incorrectly_named:
                warnings.warn(
                    "Cannot locate reference to %r." % (obj,),
                    PicklingWarning,
                    stacklevel=3,
                )
            if obj_recursive:
                warnings.warn(
                    "Cannot pickle %r: %s.%s has recursive self-references that "
                    "trigger a RecursionError." % (obj, obj.__module__, obj_name),
                    PicklingWarning,
                    stacklevel=3,
                )
           #print (obj.__dict__)
           #print ("%s\n%s" % (type(obj), obj.__name__))
           #print ("%s\n%s" % (obj.__bases__, obj.__dict__))
            StockPickler.save_global(pickler, obj, name=obj_name)
            logger.trace(pickler, "# T4")
    return

@register(property)
@register(abc.abstractproperty)
def save_property(pickler, obj):
    logger.trace(pickler, "Pr: %s", obj)
    pickler.save_reduce(type(obj), (obj.fget, obj.fset, obj.fdel, obj.__doc__),
                        obj=obj)
    logger.trace(pickler, "# Pr")

@register(staticmethod)
@register(classmethod)
@register(abc.abstractstaticmethod)
@register(abc.abstractclassmethod)
def save_classmethod(pickler, obj):
    logger.trace(pickler, "Cm: %s", obj)
    orig_func = obj.__func__

    # if type(obj.__dict__) is dict:
    #     if obj.__dict__:
    #         state = obj.__dict__
    #     else:
    #         state = None
    # else:
    #     state = (None, {'__dict__', obj.__dict__})

    pickler.save_reduce(type(obj), (orig_func,), obj=obj)
    logger.trace(pickler, "# Cm")

@register(FunctionType)
def save_function(pickler, obj):
    if not _locate_function(obj, pickler):
        if type(obj.__code__) is not CodeType:
            # Some PyPy builtin functions have no module name, and thus are not
            # able to be located
            module_name = getattr(obj, '__module__', None)
            if module_name is None:
                module_name = __builtin__.__name__
            module = _import_module(module_name, safe=True)
            _pypy_builtin = False
            try:
                found, _ = _getattribute(module, obj.__qualname__)
                if getattr(found, '__func__', None) is obj:
                    _pypy_builtin = True
            except AttributeError:
                pass

            if _pypy_builtin:
                logger.trace(pickler, "F3: %s", obj)
                pickler.save_reduce(getattr, (found, '__func__'), obj=obj)
                logger.trace(pickler, "# F3")
                return

        logger.trace(pickler, "F1: %s", obj)
        _recurse = getattr(pickler, '_recurse', None)
        _postproc = getattr(pickler, '_postproc', None)
        _main_modified = getattr(pickler, '_main_modified', None)
        _original_main = getattr(pickler, '_original_main', __builtin__)#'None'
        postproc_list = []
        if _recurse:
            # recurse to get all globals referred to by obj
            from .detect import globalvars
            globs_copy = globalvars(obj, recurse=True, builtin=True)

            # Add the name of the module to the globs dictionary to prevent
            # the duplication of the dictionary. Pickle the unpopulated
            # globals dictionary and set the remaining items after the function
            # is created to correctly handle recursion.
            globs = {'__name__': obj.__module__}
        else:
            globs_copy = obj.__globals__

            # If the globals is the __dict__ from the module being saved as a
            # session, substitute it by the dictionary being actually saved.
            if _main_modified and globs_copy is _original_main.__dict__:
                globs_copy = getattr(pickler, '_main', _original_main).__dict__
                globs = globs_copy
            # If the globals is a module __dict__, do not save it in the pickle.
            elif globs_copy is not None and obj.__module__ is not None and \
                    getattr(_import_module(obj.__module__, True), '__dict__', None) is globs_copy:
                globs = globs_copy
            else:
                globs = {'__name__': obj.__module__}

        if globs_copy is not None and globs is not globs_copy:
            # In the case that the globals are copied, we need to ensure that
            # the globals dictionary is updated when all objects in the
            # dictionary are already created.
            glob_ids = {id(g) for g in globs_copy.values()}
            for stack_element in _postproc:
                if stack_element in glob_ids:
                    _postproc[stack_element].append((_setitems, (globs, globs_copy)))
                    break
            else:
                postproc_list.append((_setitems, (globs, globs_copy)))

        closure = obj.__closure__
        state_dict = {}
        for fattrname in ('__doc__', '__kwdefaults__', '__annotations__'):
            fattr = getattr(obj, fattrname, None)
            if fattr is not None:
                state_dict[fattrname] = fattr
        if obj.__qualname__ != obj.__name__:
            state_dict['__qualname__'] = obj.__qualname__
        if '__name__' not in globs or obj.__module__ != globs['__name__']:
            state_dict['__module__'] = obj.__module__

        state = obj.__dict__
        if type(state) is not dict:
            state_dict['__dict__'] = state
            state = None
        if state_dict:
            state = state, state_dict

        _save_with_postproc(pickler, (_create_function, (
                obj.__code__, globs, obj.__name__, obj.__defaults__,
                closure
        ), state), obj=obj, postproc_list=postproc_list)

        # Lift closure cell update to earliest function (#458)
        if _postproc:
            topmost_postproc = next(iter(_postproc.values()), None)
            if closure and topmost_postproc:
                for cell in closure:
                    possible_postproc = (setattr, (cell, 'cell_contents', obj))
                    try:
                        topmost_postproc.remove(possible_postproc)
                    except ValueError:
                        continue

                    # Change the value of the cell
                    pickler.save_reduce(*possible_postproc)
                    # pop None created by calling preprocessing step off stack
                    pickler.write(POP)

        logger.trace(pickler, "# F1")
    else:
        logger.trace(pickler, "F2: %s", obj)
        name = getattr(obj, '__qualname__', getattr(obj, '__name__', None))
        StockPickler.save_global(pickler, obj, name=name)
        logger.trace(pickler, "# F2")
    return

if HAS_CTYPES and hasattr(ctypes, 'pythonapi'):
    _PyCapsule_New = ctypes.pythonapi.PyCapsule_New
    _PyCapsule_New.argtypes = (ctypes.c_void_p, ctypes.c_char_p, ctypes.c_void_p)
    _PyCapsule_New.restype = ctypes.py_object
    _PyCapsule_GetPointer = ctypes.pythonapi.PyCapsule_GetPointer
    _PyCapsule_GetPointer.argtypes = (ctypes.py_object, ctypes.c_char_p)
    _PyCapsule_GetPointer.restype = ctypes.c_void_p
    _PyCapsule_GetDestructor = ctypes.pythonapi.PyCapsule_GetDestructor
    _PyCapsule_GetDestructor.argtypes = (ctypes.py_object,)
    _PyCapsule_GetDestructor.restype = ctypes.c_void_p
    _PyCapsule_GetContext = ctypes.pythonapi.PyCapsule_GetContext
    _PyCapsule_GetContext.argtypes = (ctypes.py_object,)
    _PyCapsule_GetContext.restype = ctypes.c_void_p
    _PyCapsule_GetName = ctypes.pythonapi.PyCapsule_GetName
    _PyCapsule_GetName.argtypes = (ctypes.py_object,)
    _PyCapsule_GetName.restype = ctypes.c_char_p
    _PyCapsule_IsValid = ctypes.pythonapi.PyCapsule_IsValid
    _PyCapsule_IsValid.argtypes = (ctypes.py_object, ctypes.c_char_p)
    _PyCapsule_IsValid.restype = ctypes.c_bool
    _PyCapsule_SetContext = ctypes.pythonapi.PyCapsule_SetContext
    _PyCapsule_SetContext.argtypes = (ctypes.py_object, ctypes.c_void_p)
    _PyCapsule_SetDestructor = ctypes.pythonapi.PyCapsule_SetDestructor
    _PyCapsule_SetDestructor.argtypes = (ctypes.py_object, ctypes.c_void_p)
    _PyCapsule_SetName = ctypes.pythonapi.PyCapsule_SetName
    _PyCapsule_SetName.argtypes = (ctypes.py_object, ctypes.c_char_p)
    _PyCapsule_SetPointer = ctypes.pythonapi.PyCapsule_SetPointer
    _PyCapsule_SetPointer.argtypes = (ctypes.py_object, ctypes.c_void_p)
    #from _socket import CAPI as _testcapsule
    _testcapsule_name = b'dill._dill._testcapsule'
    _testcapsule = _PyCapsule_New(
        ctypes.cast(_PyCapsule_New, ctypes.c_void_p),
        ctypes.c_char_p(_testcapsule_name),
        None
    )
    PyCapsuleType = type(_testcapsule)
    @register(PyCapsuleType)
    def save_capsule(pickler, obj):
        logger.trace(pickler, "Cap: %s", obj)
        name = _PyCapsule_GetName(obj)
        #warnings.warn('Pickling a PyCapsule (%s) does not pickle any C data structures and could cause segmentation faults or other memory errors when unpickling.' % (name,), PicklingWarning)
        pointer = _PyCapsule_GetPointer(obj, name)
        context = _PyCapsule_GetContext(obj)
        destructor = _PyCapsule_GetDestructor(obj)
        pickler.save_reduce(_create_capsule, (pointer, name, context, destructor), obj=obj)
        logger.trace(pickler, "# Cap")
    _incedental_reverse_typemap['PyCapsuleType'] = PyCapsuleType
    _reverse_typemap['PyCapsuleType'] = PyCapsuleType
    _incedental_types.add(PyCapsuleType)
else:
    _testcapsule = None

<<<<<<< HEAD
@register(Context)
def save_context(pickler, obj):
    logger.trace(pickler, "Cx: %s", obj)
    pickler.save_reduce(Context, tuple(obj.items()), obj=obj)
=======
@register(ContextType)
def save_context(pickler, obj):
    logger.trace(pickler, "Cx: %s", obj)
    pickler.save_reduce(ContextType, tuple(obj.items()), obj=obj)
>>>>>>> d948ecd7
    logger.trace(pickler, "# Cx")


#############################
# A quick fix for issue #500
# This should be removed when a better solution is found.

if hasattr(dataclasses, "_HAS_DEFAULT_FACTORY_CLASS"):
    @register(dataclasses._HAS_DEFAULT_FACTORY_CLASS)
    def save_dataclasses_HAS_DEFAULT_FACTORY_CLASS(pickler, obj):
        logger.trace(pickler, "DcHDF: %s", obj)
        pickler.write(GLOBAL + b"dataclasses\n_HAS_DEFAULT_FACTORY\n")
        logger.trace(pickler, "# DcHDF")

if hasattr(dataclasses, "MISSING"):
    @register(type(dataclasses.MISSING))
    def save_dataclasses_MISSING_TYPE(pickler, obj):
        logger.trace(pickler, "DcM: %s", obj)
        pickler.write(GLOBAL + b"dataclasses\nMISSING\n")
        logger.trace(pickler, "# DcM")

if hasattr(dataclasses, "KW_ONLY"):
    @register(type(dataclasses.KW_ONLY))
    def save_dataclasses_KW_ONLY_TYPE(pickler, obj):
        logger.trace(pickler, "DcKWO: %s", obj)
        pickler.write(GLOBAL + b"dataclasses\nKW_ONLY\n")
        logger.trace(pickler, "# DcKWO")

if hasattr(dataclasses, "_FIELD_BASE"):
    @register(dataclasses._FIELD_BASE)
    def save_dataclasses_FIELD_BASE(pickler, obj):
        logger.trace(pickler, "DcFB: %s", obj)
        pickler.write(GLOBAL + b"dataclasses\n" + obj.name.encode() + b"\n")
        logger.trace(pickler, "# DcFB")

#############################

# quick sanity checking
def pickles(obj,exact=False,safe=False,**kwds):
    """
    Quick check if object pickles with dill.

    If *exact=True* then an equality test is done to check if the reconstructed
    object matches the original object.

    If *safe=True* then any exception will raised in copy signal that the
    object is not picklable, otherwise only pickling errors will be trapped.

    Additional keyword arguments are as :func:`dumps` and :func:`loads`.
    """
    if safe: exceptions = (Exception,) # RuntimeError, ValueError
    else:
        exceptions = (TypeError, AssertionError, NotImplementedError, PicklingError, UnpicklingError)
    try:
        pik = copy(obj, **kwds)
        #FIXME: should check types match first, then check content if "exact"
        try:
            #FIXME: should be "(pik == obj).all()" for numpy comparison, though that'll fail if shapes differ
            result = bool(pik.all() == obj.all())
        except (AttributeError, TypeError):
            warnings.filterwarnings('ignore') #FIXME: be specific
            result = pik == obj
            if warnings.filters: del warnings.filters[0]
        if hasattr(result, 'toarray'): # for unusual types like sparse matrix
            result = result.toarray().all()
        if result: return True
        if not exact:
            result = type(pik) == type(obj)
            if result: return result
            # class instances might have been dumped with byref=False
            return repr(type(pik)) == repr(type(obj)) #XXX: InstanceType?
        return False
    except exceptions:
        return False

def check(obj, *args, **kwds):
    """
    Check pickling of an object across another process.

    *python* is the path to the python interpreter (defaults to sys.executable)

    Set *verbose=True* to print the unpickled object in the other process.

    Additional keyword arguments are as :func:`dumps` and :func:`loads`.
    """
   # == undocumented ==
   # python -- the string path or executable name of the selected python
   # verbose -- if True, be verbose about printing warning messages
   # all other args and kwds are passed to dill.dumps #FIXME: ignore on load
    verbose = kwds.pop('verbose', False)
    python = kwds.pop('python', None)
    if python is None:
        import sys
        python = sys.executable
    # type check
    isinstance(python, str)
    import subprocess
    fail = True
    try:
        _obj = dumps(obj, *args, **kwds)
        fail = False
    finally:
        if fail and verbose:
            print("DUMP FAILED")
    #FIXME: fails if python interpreter path contains spaces
    # Use the following instead (which also processes the 'ignore' keyword):
    #    ignore = kwds.pop('ignore', None)
    #    unpickle = "dill.loads(%s, ignore=%s)"%(repr(_obj), repr(ignore))
    #    cmd = [python, "-c", "import dill; print(%s)"%unpickle]
    #    msg = "SUCCESS" if not subprocess.call(cmd) else "LOAD FAILED"
    msg = "%s -c import dill; print(dill.loads(%s))" % (python, repr(_obj))
    msg = "SUCCESS" if not subprocess.call(msg.split(None,2)) else "LOAD FAILED"
    if verbose:
        print(msg)
    return

# use to protect against missing attributes
def is_dill(pickler, child=None):
    "check the dill-ness of your pickler"
    if child is False or not hasattr(pickler.__class__, 'mro'):
        return 'dill' in pickler.__module__
    return Pickler in pickler.__class__.mro()

def _extend():
    """extend pickle with all of dill's registered types"""
    # need to have pickle not choke on _main_module?  use is_dill(pickler)
    for t,func in Pickler.dispatch.items():
        try:
            StockPickler.dispatch[t] = func
        except Exception: #TypeError, PicklingError, UnpicklingError
            logger.trace(pickler, "skip: %s", t)
    return

del diff, _use_diff, use_diff

# EOF<|MERGE_RESOLUTION|>--- conflicted
+++ resolved
@@ -54,11 +54,7 @@
 import builtins as __builtin__
 from pickle import _Pickler as StockPickler, Unpickler as StockUnpickler
 from pickle import GLOBAL, POP
-<<<<<<< HEAD
-from _contextvars import Context
-=======
 from _contextvars import Context as ContextType
->>>>>>> d948ecd7
 from _thread import LockType
 from _thread import RLock as RLockType
 try:
@@ -2127,17 +2123,10 @@
 else:
     _testcapsule = None
 
-<<<<<<< HEAD
-@register(Context)
-def save_context(pickler, obj):
-    logger.trace(pickler, "Cx: %s", obj)
-    pickler.save_reduce(Context, tuple(obj.items()), obj=obj)
-=======
 @register(ContextType)
 def save_context(pickler, obj):
     logger.trace(pickler, "Cx: %s", obj)
     pickler.save_reduce(ContextType, tuple(obj.items()), obj=obj)
->>>>>>> d948ecd7
     logger.trace(pickler, "# Cx")
 
 
