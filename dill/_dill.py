# -*- coding: utf-8 -*-
#
# Author: Mike McKerns (mmckerns @caltech and @uqfoundation)
# Copyright (c) 2008-2015 California Institute of Technology.
# Copyright (c) 2016-2022 The Uncertainty Quantification Foundation.
# License: 3-clause BSD.  The full license text is available at:
#  - https://github.com/uqfoundation/dill/blob/master/LICENSE
"""
dill: a utility for serialization of python objects

Based on code written by Oren Tirosh and Armin Ronacher.
Extended to a (near) full set of the builtin types (in types module),
and coded to the pickle interface, by <mmckerns@caltech.edu>.
Initial port to python3 by Jonathan Dobson, continued by mmckerns.
Test against "all" python types (Std. Lib. CH 1-15 @ 2.7) by mmckerns.
Test against CH16+ Std. Lib. ... TBD.
"""
__all__ = ['dump', 'dumps', 'load', 'loads', 'dump_session', 'load_session',
           'load_vars', 'Pickler', 'Unpickler', 'register', 'copy',
           'pickle', 'pickles', 'check', 'HIGHEST_PROTOCOL', 'DEFAULT_PROTOCOL',
           'PicklingError', 'UnpicklingError', 'HANDLE_FMODE', 'CONTENTS_FMODE',
           'FILE_FMODE', 'PickleError', 'PickleWarning', 'PicklingWarning',
           'UnpicklingWarning']

__module__ = 'dill'

import warnings
from .logger import adapter as logger
from .logger import trace as _trace

import os
import sys
diff = None
_use_diff = False
OLD38 = (sys.hexversion < 0x3080000)
OLD39 = (sys.hexversion < 0x3090000)
OLD310 = (sys.hexversion < 0x30a0000)
<<<<<<< HEAD
PY34 = (0x3040000 <= sys.hexversion < 0x3050000)
if PY3: #XXX: get types from .objtypes ?
    import builtins as __builtin__
    from pickle import _Pickler as StockPickler, Unpickler as StockUnpickler
    from _thread import LockType
    if (sys.hexversion >= 0x30200f0):
        from _thread import RLock as RLockType
    else:
        from threading import _RLock as RLockType
   #from io import IOBase
    from types import CodeType, FunctionType, MethodType, GeneratorType, \
        TracebackType, FrameType, ModuleType, BuiltinMethodType
    BufferType = memoryview #XXX: unregistered
    ClassType = type # no 'old-style' classes
    EllipsisType = type(Ellipsis)
   #FileType = IOBase
    NotImplementedType = type(NotImplemented)
    SliceType = slice
    TypeType = type # 'new-style' classes #XXX: unregistered
    XRangeType = range
    if OLD33:
        DictProxyType = type(object.__dict__)
    else:
        from types import MappingProxyType as DictProxyType
else:
    import __builtin__
    from pickle import Pickler as StockPickler, Unpickler as StockUnpickler
    from thread import LockType
    from threading import _RLock as RLockType
    from types import CodeType, FunctionType, ClassType, MethodType, \
         GeneratorType, DictProxyType, XRangeType, SliceType, TracebackType, \
         NotImplementedType, EllipsisType, FrameType, ModuleType, \
         BufferType, BuiltinMethodType, TypeType
from typing import Optional, Union
from pickle import HIGHEST_PROTOCOL, PickleError, PicklingError, UnpicklingError
try:
    from pickle import DEFAULT_PROTOCOL
except ImportError:
    DEFAULT_PROTOCOL = HIGHEST_PROTOCOL
=======
#XXX: get types from .objtypes ?
import builtins as __builtin__
from pickle import _Pickler as StockPickler, Unpickler as StockUnpickler
from _thread import LockType
from _thread import RLock as RLockType
#from io import IOBase
from types import CodeType, FunctionType, MethodType, GeneratorType, \
    TracebackType, FrameType, ModuleType, BuiltinMethodType
BufferType = memoryview #XXX: unregistered
ClassType = type # no 'old-style' classes
EllipsisType = type(Ellipsis)
#FileType = IOBase
NotImplementedType = type(NotImplemented)
SliceType = slice
TypeType = type # 'new-style' classes #XXX: unregistered
XRangeType = range
from types import MappingProxyType as DictProxyType
from pickle import DEFAULT_PROTOCOL, HIGHEST_PROTOCOL, PickleError, PicklingError, UnpicklingError
>>>>>>> dc35b666
import __main__ as _main_module
import marshal
import gc
# import zlib
from weakref import ReferenceType, ProxyType, CallableProxyType
from collections import OrderedDict
from functools import partial
from operator import itemgetter, attrgetter
GENERATOR_FAIL = False
import importlib.machinery
EXTENSION_SUFFIXES = tuple(importlib.machinery.EXTENSION_SUFFIXES)
try:
    import ctypes
    HAS_CTYPES = True
    # if using `pypy`, pythonapi is not found
    IS_PYPY = not hasattr(ctypes, 'pythonapi')
except ImportError:
    HAS_CTYPES = False
    IS_PYPY = False
NumpyUfuncType = None
NumpyDType = None
NumpyArrayType = None
try:
    if not importlib.machinery.PathFinder().find_spec('numpy'):
        raise ImportError("No module named 'numpy'")
    NumpyUfuncType = True
    NumpyDType = True
    NumpyArrayType = True
except ImportError:
    pass
def __hook__():
    global NumpyArrayType, NumpyDType, NumpyUfuncType
    from numpy import ufunc as NumpyUfuncType
    from numpy import ndarray as NumpyArrayType
    from numpy import dtype as NumpyDType
    return True
if NumpyArrayType: # then has numpy
    def ndarraysubclassinstance(obj):
        if type(obj) in (TypeType, ClassType):
            return False # all classes return False
        try: # check if is ndarray, and elif is subclass of ndarray
            cls = getattr(obj, '__class__', None)
            if cls is None: return False
            elif cls is TypeType: return False
            elif 'numpy.ndarray' not in str(getattr(cls, 'mro', int.mro)()):
                return False
        except ReferenceError: return False # handle 'R3' weakref in 3.x
        except TypeError: return False
        # anything below here is a numpy array (or subclass) instance
        __hook__() # import numpy (so the following works!!!)
        # verify that __reduce__ has not been overridden
        NumpyInstance = NumpyArrayType((0,),'int8')
        if id(obj.__reduce_ex__) == id(NumpyInstance.__reduce_ex__) and \
           id(obj.__reduce__) == id(NumpyInstance.__reduce__): return True
        return False
    def numpyufunc(obj):
        if type(obj) in (TypeType, ClassType):
            return False # all classes return False
        try: # check if is ufunc
            cls = getattr(obj, '__class__', None)
            if cls is None: return False
            elif cls is TypeType: return False
            if 'numpy.ufunc' not in str(getattr(cls, 'mro', int.mro)()):
                return False
        except ReferenceError: return False # handle 'R3' weakref in 3.x
        except TypeError: return False
        # anything below here is a numpy ufunc
        return True
    def numpydtype(obj):
        if type(obj) in (TypeType, ClassType):
            return False # all classes return False
        try: # check if is dtype
            cls = getattr(obj, '__class__', None)
            if cls is None: return False
            elif cls is TypeType: return False
            if 'numpy.dtype' not in str(getattr(obj, 'mro', int.mro)()):
                return False
        except ReferenceError: return False # handle 'R3' weakref in 3.x
        except TypeError: return False
        # anything below here is a numpy dtype
        __hook__() # import numpy (so the following works!!!)
        return type(obj) is type(NumpyDType) # handles subclasses
else:
    def ndarraysubclassinstance(obj): return False
    def numpyufunc(obj): return False
    def numpydtype(obj): return False

from types import GetSetDescriptorType, ClassMethodDescriptorType, \
     WrapperDescriptorType,  MethodDescriptorType, MemberDescriptorType, \
     MethodWrapperType #XXX: unused

# make sure to add these 'hand-built' types to _typemap
CellType = type((lambda x: lambda y: x)(0).__closure__[0])
PartialType = type(partial(int, base=2))
SuperType = type(super(Exception, TypeError()))
ItemGetterType = type(itemgetter(0))
AttrGetterType = type(attrgetter('__repr__'))

try:
    from functools import _lru_cache_wrapper as LRUCacheType
except ImportError:
    LRUCacheType = None

if not isinstance(LRUCacheType, type):
    LRUCacheType = None

def get_file_type(*args, **kwargs):
    open = kwargs.pop("open", __builtin__.open)
    f = open(os.devnull, *args, **kwargs)
    t = type(f)
    f.close()
    return t

FileType = get_file_type('rb', buffering=0)
TextWrapperType = get_file_type('r', buffering=-1)
BufferedRandomType = get_file_type('r+b', buffering=-1)
BufferedReaderType = get_file_type('rb', buffering=-1)
BufferedWriterType = get_file_type('wb', buffering=-1)
try:
    from _pyio import open as _open
    PyTextWrapperType = get_file_type('r', buffering=-1, open=_open)
    PyBufferedRandomType = get_file_type('r+b', buffering=-1, open=_open)
    PyBufferedReaderType = get_file_type('rb', buffering=-1, open=_open)
    PyBufferedWriterType = get_file_type('wb', buffering=-1, open=_open)
except ImportError:
    PyTextWrapperType = PyBufferedRandomType = PyBufferedReaderType = PyBufferedWriterType = None
from io import BytesIO as StringIO
InputType = OutputType = None
from socket import socket as SocketType
#FIXME: additionally calls ForkingPickler.register several times
from multiprocessing.reduction import _reduce_socket as reduce_socket
try:
    __IPYTHON__ is True # is ipython
    ExitType = None     # IPython.core.autocall.ExitAutocall
    singletontypes = ['exit', 'quit', 'get_ipython']
except NameError:
    try: ExitType = type(exit) # apparently 'exit' can be removed
    except NameError: ExitType = None
    singletontypes = []

import inspect

### Shims for different versions of Python and dill
class Sentinel(object):
    """
    Create a unique sentinel object that is pickled as a constant.
    """
    def __init__(self, name, module_name=None):
        self.name = name
        if module_name is None:
            # Use the calling frame's module
            self.__module__ = inspect.currentframe().f_back.f_globals['__name__']
        else:
            self.__module__ = module_name # pragma: no cover
    def __repr__(self):
        return self.__module__ + '.' + self.name # pragma: no cover
    def __copy__(self):
        return self # pragma: no cover
    def __deepcopy__(self, memo):
        return self # pragma: no cover
    def __reduce__(self):
        return self.name
    def __reduce_ex__(self, protocol):
        return self.name

from . import _shims
from ._shims import Reduce, Getattr

### File modes
#: Pickles the file handle, preserving mode. The position of the unpickled
#: object is as for a new file handle.
HANDLE_FMODE = 0
#: Pickles the file contents, creating a new file if on load the file does
#: not exist. The position = min(pickled position, EOF) and mode is chosen
#: as such that "best" preserves behavior of the original file.
CONTENTS_FMODE = 1
#: Pickles the entire file (handle and contents), preserving mode and position.
FILE_FMODE = 2

### Shorthands (modified from python2.5/lib/pickle.py)
def copy(obj, *args, **kwds):
    """
    Use pickling to 'copy' an object (i.e. `loads(dumps(obj))`).

    See :func:`dumps` and :func:`loads` for keyword arguments.
    """
    ignore = kwds.pop('ignore', Unpickler.settings['ignore'])
    return loads(dumps(obj, *args, **kwds), ignore=ignore)

def dump(obj, file, protocol=None, byref=None, fmode=None, recurse=None, **kwds):#, strictio=None):
    """
    Pickle an object to a file.

    See :func:`dumps` for keyword arguments.
    """
    from .settings import settings
    protocol = settings['protocol'] if protocol is None else int(protocol)
    _kwds = kwds.copy()
    _kwds.update(dict(byref=byref, fmode=fmode, recurse=recurse))
    Pickler(file, protocol, **_kwds).dump(obj)
    return

def dumps(obj, protocol=None, byref=None, fmode=None, recurse=None, **kwds):#, strictio=None):
    """
    Pickle an object to a string.

    *protocol* is the pickler protocol, as defined for Python *pickle*.

    If *byref=True*, then dill behaves a lot more like pickle as certain
    objects (like modules) are pickled by reference as opposed to attempting
    to pickle the object itself.

    If *recurse=True*, then objects referred to in the global dictionary
    are recursively traced and pickled, instead of the default behavior
    of attempting to store the entire global dictionary. This is needed for
    functions defined via *exec()*.

    *fmode* (:const:`HANDLE_FMODE`, :const:`CONTENTS_FMODE`,
    or :const:`FILE_FMODE`) indicates how file handles will be pickled.
    For example, when pickling a data file handle for transfer to a remote
    compute service, *FILE_FMODE* will include the file contents in the
    pickle and cursor position so that a remote method can operate
    transparently on an object with an open file handle.

    Default values for keyword arguments can be set in :mod:`dill.settings`.
    """
    file = StringIO()
    dump(obj, file, protocol, byref, fmode, recurse, **kwds)#, strictio)
    return file.getvalue()

def load(file, ignore=None, **kwds):
    """
    Unpickle an object from a file.

    See :func:`loads` for keyword arguments.
    """
    return Unpickler(file, ignore=ignore, **kwds).load()

def loads(str, ignore=None, **kwds):
    """
    Unpickle an object from a string.

    If *ignore=False* then objects whose class is defined in the module
    *__main__* are updated to reference the existing class in *__main__*,
    otherwise they are left to refer to the reconstructed type, which may
    be different.

    Default values for keyword arguments can be set in :mod:`dill.settings`.
    """
    file = StringIO(str)
    return load(file, ignore, **kwds)

# def dumpzs(obj, protocol=None):
#     """pickle an object to a compressed string"""
#     return zlib.compress(dumps(obj, protocol))

# def loadzs(str):
#     """unpickle an object from a compressed string"""
#     return loads(zlib.decompress(str))

### End: Shorthands ###

### Pickle the Interpreter Session
import pathlib
import tempfile

SESSION_IMPORTED_AS_TYPES = (ModuleType, ClassType, TypeType, Exception,
                             FunctionType, MethodType, BuiltinMethodType)
TEMPDIR = pathlib.PurePath(tempfile.gettempdir())

def _module_map():
    """get map of imported modules"""
    from collections import defaultdict, namedtuple
    modmap = namedtuple('Modmap', ['by_name', 'by_id', 'top_level'])
    modmap = modmap(defaultdict(list), defaultdict(list), {})
    for modname, module in sys.modules.items():
        if not isinstance(module, ModuleType):
            continue
        if '.' not in modname:
            modmap.top_level[id(module)] = modname
        for objname, modobj in module.__dict__.items():
            modmap.by_name[objname].append((modobj, modname))
            modmap.by_id[id(modobj)].append((modobj, objname, modname))
    return modmap

def _lookup_module(modmap, name, obj, main_module):
    """lookup name or id of obj if module is imported"""
    for modobj, modname in modmap.by_name[name]:
        if modobj is obj and sys.modules[modname] is not main_module:
            return modname, name
    if isinstance(obj, SESSION_IMPORTED_AS_TYPES):
        for modobj, objname, modname in modmap.by_id[id(obj)]:
            if sys.modules[modname] is not main_module:
                return modname, objname
    return None, None

def _stash_modules(main_module):
    modmap = _module_map()
    newmod = ModuleType(main_module.__name__)

    imported = []
    imported_as = []
    imported_top_level = []  # keep separeted for backwards compatibility
    original = {}
    for name, obj in main_module.__dict__.items():
        if obj is main_module:
            original[name] = newmod  # self-reference
            continue

        # Avoid incorrectly matching a singleton value in another package (ex.: __doc__).
        if any(obj is singleton for singleton in (None, False, True)) or \
                isinstance(obj, ModuleType) and _is_builtin_module(obj):  # always saved by ref
            original[name] = obj
            continue

        source_module, objname = _lookup_module(modmap, name, obj, main_module)
        if source_module:
            if objname == name:
                imported.append((source_module, name))
            else:
                imported_as.append((source_module, objname, name))
        else:
            try:
                imported_top_level.append((modmap.top_level[id(obj)], name))
            except KeyError:
                original[name] = obj

    if len(original) < len(main_module.__dict__):
        newmod.__dict__.update(original)
        newmod.__dill_imported = imported
        newmod.__dill_imported_as = imported_as
        newmod.__dill_imported_top_level = imported_top_level
        return newmod
    else:
        return main_module

def _restore_modules(unpickler, main_module):
    try:
        for modname, name in main_module.__dict__.pop('__dill_imported'):
            main_module.__dict__[name] = unpickler.find_class(modname, name)
        for modname, objname, name in main_module.__dict__.pop('__dill_imported_as'):
            main_module.__dict__[name] = unpickler.find_class(modname, objname)
        for modname, name in main_module.__dict__.pop('__dill_imported_top_level'):
            main_module.__dict__[name] = __import__(modname)
    except KeyError:
        pass

#NOTE: 06/03/15 renamed main_module to main
def dump_session(
    filename = str(TEMPDIR/'session.pkl'),
    main: Optional[Union[ModuleType, str]] = None,
    byref: bool = False,
    **kwds
) -> None:
    """Pickle the current state of :py:mod:`__main__` to a file.

    Save the interpreter session (the contents of the built-in module
    :py:mod:`__main__`) or the state of another module to a pickle file.  This
    can then be restored by calling the function :py:func:`load_session`.

    Runtime-created modules, like the ones constructed by
    :py:class:`~types.ModuleType`, can also be saved and restored thereafter.

    Parameters:
        filename: a path-like object or a writable stream
        main: a module object or an importable module name
        byref: if `True`, imported objects in the module's namespace are saved
            by reference. *Note:* this is different from the ``byref`` option
            of other "dump" functions and is not affected by
            ``settings['byref']``.
        **kwds: extra keyword arguments passed to :py:class:`Pickler()`

    Raises:
       :py:exc:`PicklingError`: if pickling fails

    Examples:
        - Save current session state:

          >>> import dill
          >>> dill.dump_session()  # save state of __main__ to /tmp/session.pkl

        - Save the state of an imported/importable module:

          >>> import my_mod as m
          >>> m.var = 'new value'
          >>> dill.dump_session('my_mod_session.pkl', main='my_mod')

        - Save the state of an non-importable, runtime-created module:

          >>> from types import ModuleType
          >>> runtime = ModuleType('runtime')
          >>> runtime.food = ['bacon', 'eggs', 'spam']
          >>> runtime.process_food = m.process_food
          >>> dill.dump_session('runtime_session.pkl', main=runtime, byref=True)
    """
    from .settings import settings
    protocol = settings['protocol']
    if main is None: main = _main_module
    if hasattr(filename, 'write'):
        file = filename
    else:
        file = open(filename, 'wb')
    try:
<<<<<<< HEAD
        pickler = Pickler(file, protocol, **kwds)
=======
        pickler = Pickler(f, protocol, **kwds)
        pickler._file = f
>>>>>>> dc35b666
        pickler._original_main = main
        if byref:
            main = _stash_modules(main)
        pickler._main = main     #FIXME: dill.settings are disabled
        pickler._byref = False   # disable pickling by name reference
        pickler._recurse = False # disable pickling recursion for globals
        pickler._session = True  # is best indicator of when pickling a session
        pickler._first_pass = True
        pickler._main_modified = main is not pickler._original_main
        pickler.dump(main)
    finally:
        if file is not filename:  # if newly opened file
            file.close()
    return

class _PeekableReader:
    """lightweight stream wrapper that implements peek()"""
    def __init__(self, stream):
        self.stream = stream
    def read(self, n):
        return self.stream.read(n)
    def tell(self):
        return self.stream.tell()
    def close(self):
        return self.stream.close()
    def peek(self, n):
        stream = self.stream
        try:
            if hasttr(stream, 'flush'): stream.flush()
            position = stream.tell()
            stream.seek(position)  # assert seek() works before reading
            chunk = stream.read(n)
            stream.seek(position)
            return chunk
        except (AttributeError, OSError):
            raise NotImplementedError("stream is not peekable: %r", stream) from None

def _make_peekable(stream):
    """return stream as an object with a peek() method"""
    import io
    if hasattr(stream, 'peek'):
        return stream
    if not (hasattr(stream, 'tell') and hasattr(stream, 'seek')):
        try:
            return io.BufferedReader(stream)
        except Exception:
            pass
    return _PeekableReader(stream)

def _identify_session_module(file, main_is_none):
    """identify the session file's module name"""
    from pickletools import genops
    UNICODE = {'UNICODE', 'BINUNICODE', 'SHORT_BINUNICODE'}
    found_import = False
    try:
        for opcode, arg, pos in genops(file.peek(256)):
            if not found_import:
                if opcode.name in ('GLOBAL', 'SHORT_BINUNICODE') and \
                        arg.endswith('_import_module'):
                    found_import = True
            else:
                if opcode.name in UNICODE:
                    return arg
        else:
            raise UnpicklingError("reached STOP without finding main module")
    except (NotImplementedError, ValueError) as error:
        # ValueError occours when the end of the chunk is reached (without a STOP).
        if isinstance(error, NotImplementedError) and not main_is_none:
            # file is not peekable, but we have main.
            return None
        raise UnpicklingError("unable to identify main module") from error

def load_session(
    filename = str(TEMPDIR/'session.pkl'),
    main: Union[ModuleType, str] = None,
    **kwds
) -> Optional[ModuleType]:
    """Update the module :py:mod:`__main__` with the state from the session file.

    Restore the interpreter session (the built-in module :py:mod:`__main__`) or
    the state of another module from a pickle file created by the function
    :py:func:`dump_session`.

    If loading the state of a (non-importable) runtime-created module, a version
    of this module may be passed as the argument ``main``.  Otherwise, a new
    module object is created with :py:class:`~types.ModuleType` and returned
    after it's updated.

    Parameters:
        filename: a path-like object or a readable stream
        main: an importable module name or a module object (optional)
        **kwds: extra keyword arguments passed to :py:class:`Unpickler()`

    Raises:
        :py:exc:`UnpicklingError`: if unpickling fails

    Returns:
        the restored module if different from :py:mod:`__main__`

    Examples:
        - Load a saved session state:

          >>> import dill, sys
          >>> dill.load_session()  # updates __main__ from /tmp/session.pkl
          >>> restored_var
          'this variable was created/updated by load_session()'

        - Load the saved state of an importable module:

          >>> my_mod = dill.load_session('my_mod_session.pkl')
          >>> my_mod.var
          'new value'
          >>> my_mod in sys.modules.values()
          True

        - Load the saved state of a non-importable, runtime-created module:

          >>> runtime = dill.load_session('runtime_session.pkl')
          >>> runtime.process_food is my_mod.process_food  # was saved by reference
          True
          >>> runtime in sys.modules.values()
          False

    See also:
        :py:func:`load_vars` to load the contents of a saved session (from
        :py:mod:`__main__` or any importable module) into a dictionary.
    """
    if hasattr(filename, 'read'):
        file = filename
    else:
        file = open(filename, 'rb')
    try:
        file = _make_peekable(file)
        #FIXME: dill.settings are disabled
        unpickler = Unpickler(file, **kwds)
        unpickler._session = True
        pickle_main = _identify_session_module(file, main is None)

        # Resolve unpickler._main
        if main is None and pickle_main is not None:
            main = pickle_main
        if isinstance(main, str):
            if main.startswith('__runtime__.'):
                # Create runtime module to load the session into.
                main = ModuleType(main.partition('.')[-1])
            else:
                main = _import_module(main)
        if main is not None:
            if not isinstance(main, ModuleType):
                raise ValueError("%r is not a module" % main)
            unpickler._main = main
        main = unpickler._main

        # Check against the pickle's main.
        is_main_imported = _is_imported_module(main)
        if pickle_main is not None:
            is_runtime_mod = pickle_main.startswith('__runtime__.')
            if is_runtime_mod:
                pickle_main = pickle_main.partition('.')[-1]
            if is_runtime_mod and is_main_imported:
                raise UnpicklingError("can't restore non-imported module %r into an imported one" \
                                      % pickle_main)
            if not is_runtime_mod and not is_main_imported:
                raise UnpicklingError("can't restore imported module %r into a non-imported one" \
                                      % pickle_main)
            if main.__name__ != pickle_main:
                raise UnpicklingError("can't restore module %r into module %r" \
                                      % (pickle_main, main.__name__))

        # This is for find_class() to be able to locate it.
        if not is_main_imported:
            runtime_main = '__runtime__.%s' % main.__name__
            sys.modules[runtime_main] = main

        module = unpickler.load()
    finally:
        if not hasattr(filename, 'read'):  # if newly opened file
            file.close()
        try:
            del sys.modules[runtime_main]
        except (KeyError, NameError):
            pass
    assert module is main
    _restore_modules(unpickler, module)
    if module is not _main_module:
        return module

def load_vars(
    filename = str(TEMPDIR/'session.pkl'),
    update: bool = False,
    **kwds
) -> dict:
    """
    Load the contents of a module from a session file into a dictionary.

    The loaded module's origin is stored in the ``__session__`` attribute.

    Parameters:
        filename: a path-like object or a readable stream
        update: if `True`, the dictionary is updated with the current state of
            module before loading variables from the session file
        **kwds: extra keyword arguments passed to :py:class:`Unpickler()`

    Raises:
        :py:exc:`UnpicklingError`: if unpickling fails

    Example:
        >>> import dill
        >>> alist = [1, 2, 3]
        >>> anum = 42
        >>> dill.dump_session()
        >>> anum = 0
        >>> new_var = 'spam'
        >>> main_vars = dill.load_vars()
        >>> main_vars['__name__'], main_vars['__session__']
        ('__main__', '/tmp/session.pkl')
        >>> main_vars is globals()  # loaded objects don't reference current global variables
        False
        >>> main_vars['alist'] == alist
        True
        >>> main_vars['alist'] is alist  # was saved by value
        False
        >>> main_vars['anum'] == anum  # changed after the session was saved
        False
        >>> new_var in main_vars  # would be True if the option 'update' was set
        False
    """
    if 'main' in kwds:
        raise TypeError("'main' is an invalid keyword argument for load_vars()")
    if hasattr(filename, 'read'):
        file = filename
    else:
        file = open(filename, 'rb')
    try:
        file = _make_peekable(file)
        main_name = _identify_session_module(file, main_is_none=True)
        old_main = sys.modules.get(main_name)
        main = ModuleType(main_name)
        if update:
            vars(main).update(vars(old_main))
        main.__builtins__ = __builtin__
        sys.modules[main_name] = main
        load_session(file, **kwds)
        main.__session__ = filename if isinstance(filename, str) else repr(filename)
    finally:
        if not hasattr(filename, 'read'):  # if newly opened file
            file.close()
        try:
            if old_main is None:
                del sys.modules[main_name]
            else:
                sys.modules[main_name] = old_main
        except NameError:  # failed before setting old_main
            pass
    return vars(main)

### End: Pickle the Interpreter

class MetaCatchingDict(dict):
    def get(self, key, default=None):
        try:
            return self[key]
        except KeyError:
            return default

    def __missing__(self, key):
        if issubclass(key, type):
            return save_type
        else:
            raise KeyError()

class PickleWarning(Warning, PickleError):
    pass

class PicklingWarning(PickleWarning, PicklingError):
    pass

class UnpicklingWarning(PickleWarning, UnpicklingError):
    pass

### Extend the Picklers
class Pickler(StockPickler):
    """python's Pickler extended to interpreter sessions"""
    dispatch = MetaCatchingDict(StockPickler.dispatch.copy())
    _session = False
    from .settings import settings

    def __init__(self, file, *args, **kwds):
        settings = Pickler.settings
        _byref = kwds.pop('byref', None)
       #_strictio = kwds.pop('strictio', None)
        _fmode = kwds.pop('fmode', None)
        _recurse = kwds.pop('recurse', None)
        StockPickler.__init__(self, file, *args, **kwds)
        self._main = _main_module
        self._diff_cache = {}
        self._byref = settings['byref'] if _byref is None else _byref
        self._strictio = False #_strictio
        self._fmode = settings['fmode'] if _fmode is None else _fmode
        self._recurse = settings['recurse'] if _recurse is None else _recurse
        self._postproc = OrderedDict()
        self._file = file

    def dump(self, obj): #NOTE: if settings change, need to update attributes
        # register if the object is a numpy ufunc
        # thanks to Paul Kienzle for pointing out ufuncs didn't pickle
        if NumpyUfuncType and numpyufunc(obj):
            @register(type(obj))
            def save_numpy_ufunc(pickler, obj):
                logger.trace(pickler, "Nu: %s", obj)
                name = getattr(obj, '__qualname__', getattr(obj, '__name__', None))
                StockPickler.save_global(pickler, obj, name=name)
                logger.trace(pickler, "# Nu")
                return
            # NOTE: the above 'save' performs like:
            #   import copy_reg
            #   def udump(f): return f.__name__
            #   def uload(name): return getattr(numpy, name)
            #   copy_reg.pickle(NumpyUfuncType, udump, uload)
        # register if the object is a numpy dtype
        if NumpyDType and numpydtype(obj):
            @register(type(obj))
            def save_numpy_dtype(pickler, obj):
                logger.trace(pickler, "Dt: %s", obj)
                pickler.save_reduce(_create_dtypemeta, (obj.type,), obj=obj)
                logger.trace(pickler, "# Dt")
                return
            # NOTE: the above 'save' performs like:
            #   import copy_reg
            #   def uload(name): return type(NumpyDType(name))
            #   def udump(f): return uload, (f.type,)
            #   copy_reg.pickle(NumpyDTypeType, udump, uload)
        # register if the object is a subclassed numpy array instance
        if NumpyArrayType and ndarraysubclassinstance(obj):
            @register(type(obj))
            def save_numpy_array(pickler, obj):
                logger.trace(pickler, "Nu: (%s, %s)", obj.shape, obj.dtype)
                npdict = getattr(obj, '__dict__', None)
                f, args, state = obj.__reduce__()
                pickler.save_reduce(_create_array, (f,args,state,npdict), obj=obj)
                logger.trace(pickler, "# Nu")
                return
        # end hack
        if GENERATOR_FAIL and type(obj) == GeneratorType:
            msg = "Can't pickle %s: attribute lookup builtins.generator failed" % GeneratorType
            raise PicklingError(msg)
        logger.trace_setup(self)
        StockPickler.dump(self, obj)

    dump.__doc__ = StockPickler.dump.__doc__

class Unpickler(StockUnpickler):
    """python's Unpickler extended to interpreter sessions and more types"""
    from .settings import settings
    _session = False

    def find_class(self, module, name):
        if (module, name) == ('__builtin__', '__main__'):
            return self._main.__dict__ #XXX: above set w/save_module_dict
        elif (module, name) == ('__builtin__', 'NoneType'):
            return type(None) #XXX: special case: NoneType missing
        if module == 'dill.dill': module = 'dill._dill'
        return StockUnpickler.find_class(self, module, name)

    def __init__(self, *args, **kwds):
        settings = Pickler.settings
        _ignore = kwds.pop('ignore', None)
        StockUnpickler.__init__(self, *args, **kwds)
        self._main = _main_module
        self._ignore = settings['ignore'] if _ignore is None else _ignore

    def load(self): #NOTE: if settings change, need to update attributes
        obj = StockUnpickler.load(self)
        if type(obj).__module__ == getattr(_main_module, '__name__', '__main__'):
            if not self._ignore:
                # point obj class to main
                try: obj.__class__ = getattr(self._main, type(obj).__name__)
                except (AttributeError,TypeError): pass # defined in a file
       #_main_module.__dict__.update(obj.__dict__) #XXX: should update globals ?
        return obj
    load.__doc__ = StockUnpickler.load.__doc__
    pass

'''
def dispatch_table():
    """get the dispatch table of registered types"""
    return Pickler.dispatch
'''

pickle_dispatch_copy = StockPickler.dispatch.copy()

def pickle(t, func):
    """expose dispatch table for user-created extensions"""
    Pickler.dispatch[t] = func
    return

def register(t):
    """register type to Pickler's dispatch table """
    def proxy(func):
        Pickler.dispatch[t] = func
        return func
    return proxy

def _revert_extension():
    """drop dill-registered types from pickle's dispatch table"""
    for type, func in list(StockPickler.dispatch.items()):
        if func.__module__ == __name__:
            del StockPickler.dispatch[type]
            if type in pickle_dispatch_copy:
                StockPickler.dispatch[type] = pickle_dispatch_copy[type]

def use_diff(on=True):
    """
    Reduces size of pickles by only including object which have changed.

    Decreases pickle size but increases CPU time needed.
    Also helps avoid some unpicklable objects.
    MUST be called at start of script, otherwise changes will not be recorded.
    """
    global _use_diff, diff
    _use_diff = on
    if _use_diff and diff is None:
        try:
            from . import diff as d
        except ImportError:
            import diff as d
        diff = d

def _create_typemap():
    import types
    d = dict(list(__builtin__.__dict__.items()) + \
             list(types.__dict__.items())).items()
    for key, value in d:
        if getattr(value, '__module__', None) == 'builtins' \
                and type(value) is type:
            yield key, value
    return
_reverse_typemap = dict(_create_typemap())
_reverse_typemap.update({
    'CellType': CellType,
    'PartialType': PartialType,
    'SuperType': SuperType,
    'ItemGetterType': ItemGetterType,
    'AttrGetterType': AttrGetterType,
})

# "Incidental" implementation specific types. Unpickling these types in another
# implementation of Python (PyPy -> CPython) is not guaranteed to work

# This dictionary should contain all types that appear in Python implementations
# but are not defined in https://docs.python.org/3/library/types.html#standard-interpreter-types
x=OrderedDict()
_incedental_reverse_typemap = {
    'FileType': FileType,
    'BufferedRandomType': BufferedRandomType,
    'BufferedReaderType': BufferedReaderType,
    'BufferedWriterType': BufferedWriterType,
    'TextWrapperType': TextWrapperType,
    'PyBufferedRandomType': PyBufferedRandomType,
    'PyBufferedReaderType': PyBufferedReaderType,
    'PyBufferedWriterType': PyBufferedWriterType,
    'PyTextWrapperType': PyTextWrapperType,
}

_incedental_reverse_typemap.update({
    "DictKeysType": type({}.keys()),
    "DictValuesType": type({}.values()),
    "DictItemsType": type({}.items()),

    "OdictKeysType": type(x.keys()),
    "OdictValuesType": type(x.values()),
    "OdictItemsType": type(x.items()),
})

if ExitType:
    _incedental_reverse_typemap['ExitType'] = ExitType
if InputType:
    _incedental_reverse_typemap['InputType'] = InputType
    _incedental_reverse_typemap['OutputType'] = OutputType

'''
try:
    import symtable
    _incedental_reverse_typemap["SymtableEntryType"] = type(symtable.symtable("", "string", "exec")._table)
except: #FIXME: fails to pickle
    pass
'''

if sys.hexversion >= 0x30a00a0:
    _incedental_reverse_typemap['LineIteratorType'] = type(compile('3', '', 'eval').co_lines())

if sys.hexversion >= 0x30b00b0:
    from types import GenericAlias
    _incedental_reverse_typemap["GenericAliasIteratorType"] = type(iter(GenericAlias(list, (int,))))
    _incedental_reverse_typemap['PositionsIteratorType'] = type(compile('3', '', 'eval').co_positions())

try:
    import winreg
    _incedental_reverse_typemap["HKEYType"] = winreg.HKEYType
except ImportError:
    pass

_reverse_typemap.update(_incedental_reverse_typemap)
_incedental_types = set(_incedental_reverse_typemap.values())

del x

_typemap = dict((v, k) for k, v in _reverse_typemap.items())

def _unmarshal(string):
    return marshal.loads(string)

def _load_type(name):
    return _reverse_typemap[name]

def _create_type(typeobj, *args):
    return typeobj(*args)

def _create_function(fcode, fglobals, fname=None, fdefaults=None,
                     fclosure=None, fdict=None, fkwdefaults=None):
    # same as FunctionType, but enable passing __dict__ to new function,
    # __dict__ is the storehouse for attributes added after function creation
    func = FunctionType(fcode, fglobals or dict(), fname, fdefaults, fclosure)
    if fdict is not None:
        func.__dict__.update(fdict) #XXX: better copy? option to copy?
    if fkwdefaults is not None:
        func.__kwdefaults__ = fkwdefaults
    # 'recurse' only stores referenced modules/objects in fglobals,
    # thus we need to make sure that we have __builtins__ as well
    if "__builtins__" not in func.__globals__:
        func.__globals__["__builtins__"] = globals()["__builtins__"]
    # assert id(fglobals) == id(func.__globals__)
    return func

class match:
    """
    Make avaialable a limited structural pattern matching-like syntax for Python < 3.10

    Patterns can be only tuples (without types) currently.
    Inspired by the package pattern-matching-PEP634.

    Usage:
    >>> with match(args) as m:
    >>>     if   m.case(('x', 'y')):
    >>>         # use m.x and m.y
    >>>     elif m.case(('x', 'y', 'z')):
    >>>         # use m.x, m.y and m.z

    Equivalent native code for Python >= 3.10:
    >>> match args:
    >>>     case (x, y):
    >>>         # use x and y
    >>>     case (x, y, z):
    >>>         # use x, y and z
    """
    def __init__(self, value):
        self.value = value
        self._fields = None
    def __enter__(self):
        return self
    def __exit__(self, *exc_info):
        return False
    def case(self, args): # *args, **kwargs):
        """just handles tuple patterns"""
        if len(self.value) != len(args): # + len(kwargs):
            return False
        #if not all(isinstance(arg, pat) for arg, pat in zip(self.value[len(args):], kwargs.values())):
        #    return False
        self.args = args # (*args, *kwargs)
        return True
    @property
    def fields(self):
        # Only bind names to values if necessary.
        if self._fields is None:
            self._fields = dict(zip(self.args, self.value))
        return self._fields
    def __getattr__(self, item):
        return self.fields[item]

ALL_CODE_PARAMS = [
    # Version     New attribute         CodeType parameters
    ((3,11,'a'), 'co_endlinetable',    'argcount posonlyargcount kwonlyargcount nlocals stacksize flags code consts names varnames filename name qualname firstlineno linetable endlinetable columntable exceptiontable freevars cellvars'),
    ((3,11),     'co_exceptiontable',  'argcount posonlyargcount kwonlyargcount nlocals stacksize flags code consts names varnames filename name qualname firstlineno linetable                          exceptiontable freevars cellvars'),
    ((3,10),     'co_linetable',       'argcount posonlyargcount kwonlyargcount nlocals stacksize flags code consts names varnames filename name          firstlineno linetable                                         freevars cellvars'),
    ((3,8),      'co_posonlyargcount', 'argcount posonlyargcount kwonlyargcount nlocals stacksize flags code consts names varnames filename name          firstlineno lnotab                                            freevars cellvars'),
    ((3,7),      'co_kwonlyargcount',  'argcount                 kwonlyargcount nlocals stacksize flags code consts names varnames filename name          firstlineno lnotab                                            freevars cellvars'),
    ]
for version, new_attr, params in ALL_CODE_PARAMS:
    if hasattr(CodeType, new_attr):
        CODE_VERSION = version
        CODE_PARAMS = params.split()
        break
ENCODE_PARAMS = set(CODE_PARAMS).intersection(
        ['code', 'lnotab', 'linetable', 'endlinetable', 'columntable', 'exceptiontable'])

def _create_code(*args):
    if not isinstance(args[0], int): # co_lnotab stored from >= 3.10
        LNOTAB, *args = args
    else: # from < 3.10 (or pre-LNOTAB storage)
        LNOTAB = b''

    with match(args) as m:
        # Python 3.11/3.12a (18 members)
        if m.case((
            'argcount', 'posonlyargcount', 'kwonlyargcount', 'nlocals', 'stacksize', 'flags',     # args[0:6]
            'code', 'consts', 'names', 'varnames', 'filename', 'name', 'qualname', 'firstlineno', # args[6:14]
            'linetable', 'exceptiontable', 'freevars', 'cellvars'                                 # args[14:]
        )):
            if CODE_VERSION == (3,11):
                return CodeType(
                    *args[:6],
                    args[6].encode() if hasattr(args[6], 'encode') else args[6], # code
                    *args[7:14],
                    args[14].encode() if hasattr(args[14], 'encode') else args[14], # linetable
                    args[15].encode() if hasattr(args[15], 'encode') else args[15], # exceptiontable
                    args[16],
                    args[17],
                )
            fields = m.fields
        # Python 3.10 or 3.8/3.9 (16 members)
        elif m.case((
            'argcount', 'posonlyargcount', 'kwonlyargcount', 'nlocals', 'stacksize', 'flags', # args[0:6]
            'code', 'consts', 'names', 'varnames', 'filename', 'name', 'firstlineno',         # args[6:13]
            'LNOTAB_OR_LINETABLE', 'freevars', 'cellvars'                                     # args[13:]
        )):
            if CODE_VERSION == (3,10) or CODE_VERSION == (3,8):
                return CodeType(
                    *args[:6],
                    args[6].encode() if hasattr(args[6], 'encode') else args[6], # code
                    *args[7:13],
                    args[13].encode() if hasattr(args[13], 'encode') else args[13], # lnotab/linetable
                    args[14],
                    args[15],
                )
            fields = m.fields
            if CODE_VERSION >= (3,10):
                fields['linetable'] = m.LNOTAB_OR_LINETABLE
            else:
                fields['lnotab'] = LNOTAB if LNOTAB else m.LNOTAB_OR_LINETABLE
        # Python 3.7 (15 args)
        elif m.case((
            'argcount', 'kwonlyargcount', 'nlocals', 'stacksize', 'flags',            # args[0:5]
            'code', 'consts', 'names', 'varnames', 'filename', 'name', 'firstlineno', # args[5:12]
            'lnotab', 'freevars', 'cellvars'                                          # args[12:]
        )):
            if CODE_VERSION == (3,7):
                return CodeType(
                    *args[:5],
                    args[5].encode() if hasattr(args[5], 'encode') else args[5], # code
                    *args[6:12],
                    args[12].encode() if hasattr(args[12], 'encode') else args[12], # lnotab
                    args[13],
                    args[14],
                )
            fields = m.fields
        # Python 3.11a (20 members)
        elif m.case((
            'argcount', 'posonlyargcount', 'kwonlyargcount', 'nlocals', 'stacksize', 'flags',     # args[0:6]
            'code', 'consts', 'names', 'varnames', 'filename', 'name', 'qualname', 'firstlineno', # args[6:14]
            'linetable', 'endlinetable', 'columntable', 'exceptiontable', 'freevars', 'cellvars'  # args[14:]
        )):
            if CODE_VERSION == (3,11,'a'):
                return CodeType(
                    *args[:6],
                    args[6].encode() if hasattr(args[6], 'encode') else args[6], # code
                    *args[7:14],
                    *(a.encode() if hasattr(a, 'encode') else a for a in args[14:18]), # linetable-exceptiontable
                    args[18],
                    args[19],
                )
            fields = m.fields
        else:
            raise UnpicklingError("pattern match for code object failed")

    # The args format doesn't match this version.
    fields.setdefault('posonlyargcount', 0)         # from python <= 3.7
    fields.setdefault('lnotab', LNOTAB)             # from python >= 3.10
    fields.setdefault('linetable', b'')             # from python <= 3.9
    fields.setdefault('qualname', fields['name'])   # from python <= 3.10
    fields.setdefault('exceptiontable', b'')        # from python <= 3.10
    fields.setdefault('endlinetable', None)         # from python != 3.11a
    fields.setdefault('columntable', None)          # from python != 3.11a

    args = (fields[k].encode() if k in ENCODE_PARAMS and hasattr(fields[k], 'encode') else fields[k]
            for k in CODE_PARAMS)
    return CodeType(*args)

def _create_ftype(ftypeobj, func, args, kwds):
    if kwds is None:
        kwds = {}
    if args is None:
        args = ()
    return ftypeobj(func, *args, **kwds)

def _create_lock(locked, *args): #XXX: ignores 'blocking'
    from threading import Lock
    lock = Lock()
    if locked:
        if not lock.acquire(False):
            raise UnpicklingError("Cannot acquire lock")
    return lock

def _create_rlock(count, owner, *args): #XXX: ignores 'blocking'
    lock = RLockType()
    if owner is not None:
        lock._acquire_restore((count, owner))
    if owner and not lock._is_owned():
        raise UnpicklingError("Cannot acquire lock")
    return lock

# thanks to matsjoyce for adding all the different file modes
def _create_filehandle(name, mode, position, closed, open, strictio, fmode, fdata): # buffering=0
    # only pickles the handle, not the file contents... good? or StringIO(data)?
    # (for file contents see: http://effbot.org/librarybook/copy-reg.htm)
    # NOTE: handle special cases first (are there more special cases?)
    names = {'<stdin>':sys.__stdin__, '<stdout>':sys.__stdout__,
             '<stderr>':sys.__stderr__} #XXX: better fileno=(0,1,2) ?
    if name in list(names.keys()):
        f = names[name] #XXX: safer "f=sys.stdin"
    elif name == '<tmpfile>':
        f = os.tmpfile()
    elif name == '<fdopen>':
        import tempfile
        f = tempfile.TemporaryFile(mode)
    else:
        try:
            exists = os.path.exists(name)
        except Exception:
            exists = False
        if not exists:
            if strictio:
                raise FileNotFoundError("[Errno 2] No such file or directory: '%s'" % name)
            elif "r" in mode and fmode != FILE_FMODE:
                name = '<fdopen>' # or os.devnull?
            current_size = 0 # or maintain position?
        else:
            current_size = os.path.getsize(name)

        if position > current_size:
            if strictio:
                raise ValueError("invalid buffer size")
            elif fmode == CONTENTS_FMODE:
                position = current_size
        # try to open the file by name
        # NOTE: has different fileno
        try:
            #FIXME: missing: *buffering*, encoding, softspace
            if fmode == FILE_FMODE:
                f = open(name, mode if "w" in mode else "w")
                f.write(fdata)
                if "w" not in mode:
                    f.close()
                    f = open(name, mode)
            elif name == '<fdopen>': # file did not exist
                import tempfile
                f = tempfile.TemporaryFile(mode)
            # treat x mode as w mode
            elif fmode == CONTENTS_FMODE \
               and ("w" in mode or "x" in mode):
                # stop truncation when opening
                flags = os.O_CREAT
                if "+" in mode:
                    flags |= os.O_RDWR
                else:
                    flags |= os.O_WRONLY
                f = os.fdopen(os.open(name, flags), mode)
                # set name to the correct value
                r = getattr(f, "buffer", f)
                r = getattr(r, "raw", r)
                r.name = name
                assert f.name == name
            else:
                f = open(name, mode)
        except (IOError, FileNotFoundError):
            err = sys.exc_info()[1]
            raise UnpicklingError(err)
    if closed:
        f.close()
    elif position >= 0 and fmode != HANDLE_FMODE:
        f.seek(position)
    return f

def _create_stringi(value, position, closed):
    f = StringIO(value)
    if closed: f.close()
    else: f.seek(position)
    return f

def _create_stringo(value, position, closed):
    f = StringIO()
    if closed: f.close()
    else:
       f.write(value)
       f.seek(position)
    return f

class _itemgetter_helper(object):
    def __init__(self):
        self.items = []
    def __getitem__(self, item):
        self.items.append(item)
        return

class _attrgetter_helper(object):
    def __init__(self, attrs, index=None):
        self.attrs = attrs
        self.index = index
    def __getattribute__(self, attr):
        attrs = object.__getattribute__(self, "attrs")
        index = object.__getattribute__(self, "index")
        if index is None:
            index = len(attrs)
            attrs.append(attr)
        else:
            attrs[index] = ".".join([attrs[index], attr])
        return type(self)(attrs, index)

class _dictproxy_helper(dict):
   def __ror__(self, a):
        return a

_dictproxy_helper_instance = _dictproxy_helper()

__d = {}
try:
    # In CPython 3.9 and later, this trick can be used to exploit the
    # implementation of the __or__ function of MappingProxyType to get the true
    # mapping referenced by the proxy. It may work for other implementations,
    # but is not guaranteed.
    MAPPING_PROXY_TRICK = __d is (DictProxyType(__d) | _dictproxy_helper_instance)
except Exception:
    MAPPING_PROXY_TRICK = False
del __d

# _CELL_REF and _CELL_EMPTY are used to stay compatible with versions of dill
# whose _create_cell functions do not have a default value.
# _CELL_REF can be safely removed entirely (replaced by empty tuples for calls
# to _create_cell) once breaking changes are allowed.
_CELL_REF = None
_CELL_EMPTY = Sentinel('_CELL_EMPTY')

def _create_cell(contents=None):
    if contents is not _CELL_EMPTY:
        value = contents
    return (lambda: value).__closure__[0]

def _create_weakref(obj, *args):
    from weakref import ref
    if obj is None: # it's dead
        from collections import UserDict
        return ref(UserDict(), *args)
    return ref(obj, *args)

def _create_weakproxy(obj, callable=False, *args):
    from weakref import proxy
    if obj is None: # it's dead
        if callable: return proxy(lambda x:x, *args)
        from collections import UserDict
        return proxy(UserDict(), *args)
    return proxy(obj, *args)

def _eval_repr(repr_str):
    return eval(repr_str)

def _create_array(f, args, state, npdict=None):
   #array = numpy.core.multiarray._reconstruct(*args)
    array = f(*args)
    array.__setstate__(state)
    if npdict is not None: # we also have saved state in __dict__
        array.__dict__.update(npdict)
    return array

def _create_dtypemeta(scalar_type):
    if NumpyDType is True: __hook__() # a bit hacky I think
    if scalar_type is None:
        return NumpyDType
    return type(NumpyDType(scalar_type))

def _create_namedtuple(name, fieldnames, modulename, defaults=None):
    class_ = _import_module(modulename + '.' + name, safe=True)
    if class_ is not None:
        return class_
    import collections
    t = collections.namedtuple(name, fieldnames, defaults=defaults, module=modulename)
    return t

def _create_capsule(pointer, name, context, destructor):
    attr_found = False
    try:
        # based on https://github.com/python/cpython/blob/f4095e53ab708d95e019c909d5928502775ba68f/Objects/capsule.c#L209-L231
        uname = name.decode('utf8')
        for i in range(1, uname.count('.')+1):
            names = uname.rsplit('.', i)
            try:
                module = __import__(names[0])
            except ImportError:
                pass
            obj = module
            for attr in names[1:]:
                obj = getattr(obj, attr)
            capsule = obj
            attr_found = True
            break
    except Exception:
        pass

    if attr_found:
        if _PyCapsule_IsValid(capsule, name):
            return capsule
        raise UnpicklingError("%s object exists at %s but a PyCapsule object was expected." % (type(capsule), name))
    else:
        warnings.warn('Creating a new PyCapsule %s for a C data structure that may not be present in memory. Segmentation faults or other memory errors are possible.' % (name,), UnpicklingWarning)
        capsule = _PyCapsule_New(pointer, name, destructor)
        _PyCapsule_SetContext(capsule, context)
        return capsule

def _getattr(objclass, name, repr_str):
    # hack to grab the reference directly
    try: #XXX: works only for __builtin__ ?
        attr = repr_str.split("'")[3]
        return eval(attr+'.__dict__["'+name+'"]')
    except Exception:
        try:
            attr = objclass.__dict__
            if type(attr) is DictProxyType:
                attr = attr[name]
            else:
                attr = getattr(objclass,name)
        except (AttributeError, KeyError):
            attr = getattr(objclass,name)
        return attr

def _get_attr(self, name):
    # stop recursive pickling
    return getattr(self, name, None) or getattr(__builtin__, name)

def _dict_from_dictproxy(dictproxy):
    _dict = dictproxy.copy() # convert dictproxy to dict
    _dict.pop('__dict__', None)
    _dict.pop('__weakref__', None)
    _dict.pop('__prepare__', None)
    return _dict

def _import_module(import_name, safe=False):
    try:
        if import_name.startswith('__runtime__.'):
            return sys.modules[import_name]
        elif '.' in import_name:
            items = import_name.split('.')
            module = '.'.join(items[:-1])
            obj = items[-1]
        else:
            return __import__(import_name)
        return getattr(__import__(module, None, None, [obj]), obj)
    except (ImportError, AttributeError, KeyError):
        if safe:
            return None
        raise

# https://github.com/python/cpython/blob/a8912a0f8d9eba6d502c37d522221f9933e976db/Lib/pickle.py#L322-L333
def _getattribute(obj, name):
    for subpath in name.split('.'):
        if subpath == '<locals>':
            raise AttributeError("Can't get local attribute {!r} on {!r}"
                                 .format(name, obj))
        try:
            parent = obj
            obj = getattr(obj, subpath)
        except AttributeError:
            raise AttributeError("Can't get attribute {!r} on {!r}"
                                 .format(name, obj))
    return obj, parent

def _locate_function(obj, pickler=None):
    module_name = getattr(obj, '__module__', None)
    if module_name in ['__main__', None] or \
            pickler and is_dill(pickler, child=False) and pickler._session and module_name == pickler._main.__name__:
        return False
    if hasattr(obj, '__qualname__'):
        module = _import_module(module_name, safe=True)
        try:
            found, _ = _getattribute(module, obj.__qualname__)
            return found is obj
        except AttributeError:
            return False
    else:
        found = _import_module(module_name + '.' + obj.__name__, safe=True)
        return found is obj


def _setitems(dest, source):
    for k, v in source.items():
        dest[k] = v


def _save_with_postproc(pickler, reduction, is_pickler_dill=None, obj=Getattr.NO_DEFAULT, postproc_list=None):
    if obj is Getattr.NO_DEFAULT:
        obj = Reduce(reduction) # pragma: no cover

    if is_pickler_dill is None:
        is_pickler_dill = is_dill(pickler, child=True)
    if is_pickler_dill:
        # assert id(obj) not in pickler._postproc, str(obj) + ' already pushed on stack!'
        # if not hasattr(pickler, 'x'): pickler.x = 0
        # print(pickler.x*' ', 'push', obj, id(obj), pickler._recurse)
        # pickler.x += 1
        if postproc_list is None:
            postproc_list = []

        # Recursive object not supported. Default to a global instead.
        if id(obj) in pickler._postproc:
            name = '%s.%s ' % (obj.__module__, getattr(obj, '__qualname__', obj.__name__)) if hasattr(obj, '__module__') else ''
            warnings.warn('Cannot pickle %r: %shas recursive self-references that trigger a RecursionError.' % (obj, name), PicklingWarning)
            pickler.save_global(obj)
            return
        pickler._postproc[id(obj)] = postproc_list

    # TODO: Use state_setter in Python 3.8 to allow for faster cPickle implementations
    pickler.save_reduce(*reduction, obj=obj)

    if is_pickler_dill:
        # pickler.x -= 1
        # print(pickler.x*' ', 'pop', obj, id(obj))
        postproc = pickler._postproc.pop(id(obj))
        # assert postproc_list == postproc, 'Stack tampered!'
        for reduction in reversed(postproc):
            if reduction[0] is _setitems:
                # use the internal machinery of pickle.py to speedup when
                # updating a dictionary in postproc
                dest, source = reduction[1]
                if source:
                    pickler.write(pickler.get(pickler.memo[id(dest)][0]))
                    pickler._batch_setitems(iter(source.items()))
                else:
                    # Updating with an empty dictionary. Same as doing nothing.
                    continue
            else:
                pickler.save_reduce(*reduction)
            # pop None created by calling preprocessing step off stack
            pickler.write(bytes('0', 'UTF-8'))

#@register(CodeType)
#def save_code(pickler, obj):
#    logger.trace(pickler, "Co: %s", obj)
#    pickler.save_reduce(_unmarshal, (marshal.dumps(obj),), obj=obj)
#    logger.trace(pickler, "# Co")
#    return

# The following function is based on 'save_codeobject' from 'cloudpickle'
# Copyright (c) 2012, Regents of the University of California.
# Copyright (c) 2009 `PiCloud, Inc. <http://www.picloud.com>`_.
# License: https://github.com/cloudpipe/cloudpickle/blob/master/LICENSE
@register(CodeType)
def save_code(pickler, obj):
    logger.trace(pickler, "Co: %s", obj)
    if hasattr(obj, "co_endlinetable"): # python 3.11a (20 args)
        args = (
            obj.co_lnotab, # for < python 3.10 [not counted in args]
            obj.co_argcount, obj.co_posonlyargcount,
            obj.co_kwonlyargcount, obj.co_nlocals, obj.co_stacksize,
            obj.co_flags, obj.co_code, obj.co_consts, obj.co_names,
            obj.co_varnames, obj.co_filename, obj.co_name, obj.co_qualname,
            obj.co_firstlineno, obj.co_linetable, obj.co_endlinetable,
            obj.co_columntable, obj.co_exceptiontable, obj.co_freevars,
            obj.co_cellvars
    )
    elif hasattr(obj, "co_exceptiontable"): # python 3.11 (18 args)
        args = (
            obj.co_lnotab, # for < python 3.10 [not counted in args]
            obj.co_argcount, obj.co_posonlyargcount,
            obj.co_kwonlyargcount, obj.co_nlocals, obj.co_stacksize,
            obj.co_flags, obj.co_code, obj.co_consts, obj.co_names,
            obj.co_varnames, obj.co_filename, obj.co_name, obj.co_qualname,
            obj.co_firstlineno, obj.co_linetable, obj.co_exceptiontable,
            obj.co_freevars, obj.co_cellvars
    )
    elif hasattr(obj, "co_linetable"): # python 3.10 (16 args)
        args = (
            obj.co_lnotab, # for < python 3.10 [not counted in args]
            obj.co_argcount, obj.co_posonlyargcount,
            obj.co_kwonlyargcount, obj.co_nlocals, obj.co_stacksize,
            obj.co_flags, obj.co_code, obj.co_consts, obj.co_names,
            obj.co_varnames, obj.co_filename, obj.co_name,
            obj.co_firstlineno, obj.co_linetable, obj.co_freevars,
            obj.co_cellvars
    )
    elif hasattr(obj, "co_posonlyargcount"): # python 3.8 (16 args)
        args = (
            obj.co_argcount, obj.co_posonlyargcount,
            obj.co_kwonlyargcount, obj.co_nlocals, obj.co_stacksize,
            obj.co_flags, obj.co_code, obj.co_consts, obj.co_names,
            obj.co_varnames, obj.co_filename, obj.co_name,
            obj.co_firstlineno, obj.co_lnotab, obj.co_freevars,
            obj.co_cellvars
    )
    else: # python 3.7 (15 args)
        args = (
            obj.co_argcount, obj.co_kwonlyargcount, obj.co_nlocals,
            obj.co_stacksize, obj.co_flags, obj.co_code, obj.co_consts,
            obj.co_names, obj.co_varnames, obj.co_filename,
            obj.co_name, obj.co_firstlineno, obj.co_lnotab,
            obj.co_freevars, obj.co_cellvars
    )

    pickler.save_reduce(_create_code, args, obj=obj)
    logger.trace(pickler, "# Co")
    return

def _repr_dict(obj):
    """make a short string representation of a dictionary"""
    return "<%s object at %#012x>" % (type(obj).__name__, id(obj))

@register(dict)
def save_module_dict(pickler, obj):
    if is_dill(pickler, child=False) and obj == pickler._main.__dict__ and \
            not (pickler._session and pickler._first_pass):
        logger.trace(pickler, "D1: %s", _repr_dict(obj)) # obj
        pickler.write(bytes('c__builtin__\n__main__\n', 'UTF-8'))
        logger.trace(pickler, "# D1")
    elif (not is_dill(pickler, child=False)) and (obj == _main_module.__dict__):
        logger.trace(pickler, "D3: %s", _repr_dict(obj)) # obj
        pickler.write(bytes('c__main__\n__dict__\n', 'UTF-8'))  #XXX: works in general?
        logger.trace(pickler, "# D3")
    elif '__name__' in obj and obj != _main_module.__dict__ \
            and type(obj['__name__']) is str \
            and obj is getattr(_import_module(obj['__name__'],True), '__dict__', None):
        logger.trace(pickler, "D4: %s", _repr_dict(obj)) # obj
        pickler.write(bytes('c%s\n__dict__\n' % obj['__name__'], 'UTF-8'))
        logger.trace(pickler, "# D4")
    else:
        logger.trace(pickler, "D2: %s", _repr_dict(obj)) # obj
        if is_dill(pickler, child=False) and pickler._session:
            # we only care about session the first pass thru
            pickler._first_pass = False
        StockPickler.save_dict(pickler, obj)
        logger.trace(pickler, "# D2")
    return


if not OLD310 and MAPPING_PROXY_TRICK:
    def save_dict_view(dicttype):
        def save_dict_view_for_function(func):
            def _save_dict_view(pickler, obj):
                logger.trace(pickler, "Dkvi: <%s>", obj)
                mapping = obj.mapping | _dictproxy_helper_instance
                pickler.save_reduce(func, (mapping,), obj=obj)
                logger.trace(pickler, "# Dkvi")
            return _save_dict_view
        return [
            (funcname, save_dict_view_for_function(getattr(dicttype, funcname)))
            for funcname in ('keys', 'values', 'items')
        ]
else:
    # The following functions are based on 'cloudpickle'
    # https://github.com/cloudpipe/cloudpickle/blob/5d89947288a18029672596a4d719093cc6d5a412/cloudpickle/cloudpickle.py#L922-L940
    # Copyright (c) 2012, Regents of the University of California.
    # Copyright (c) 2009 `PiCloud, Inc. <http://www.picloud.com>`_.
    # License: https://github.com/cloudpipe/cloudpickle/blob/master/LICENSE
    def save_dict_view(dicttype):
        def save_dict_keys(pickler, obj):
            logger.trace(pickler, "Dk: <%s>", obj)
            dict_constructor = _shims.Reduce(dicttype.fromkeys, (list(obj),))
            pickler.save_reduce(dicttype.keys, (dict_constructor,), obj=obj)
            logger.trace(pickler, "# Dk")

        def save_dict_values(pickler, obj):
            logger.trace(pickler, "Dv: <%s>", obj)
            dict_constructor = _shims.Reduce(dicttype, (enumerate(obj),))
            pickler.save_reduce(dicttype.values, (dict_constructor,), obj=obj)
            logger.trace(pickler, "# Dv")

        def save_dict_items(pickler, obj):
            logger.trace(pickler, "Di: <%s>", obj)
            pickler.save_reduce(dicttype.items, (dicttype(obj),), obj=obj)
            logger.trace(pickler, "# Di")

        return (
            ('keys', save_dict_keys),
            ('values', save_dict_values),
            ('items', save_dict_items)
        )

for __dicttype in (
      dict,
      OrderedDict
):
    __obj = __dicttype()
    for __funcname, __savefunc in save_dict_view(__dicttype):
        __tview = type(getattr(__obj, __funcname)())
        if __tview not in Pickler.dispatch:
            Pickler.dispatch[__tview] = __savefunc
del __dicttype, __obj, __funcname, __tview, __savefunc


@register(ClassType)
def save_classobj(pickler, obj): #FIXME: enable pickler._byref
    if not _locate_function(obj, pickler):
        logger.trace(pickler, "C1: %s", obj)
        pickler.save_reduce(ClassType, (obj.__name__, obj.__bases__,
                                        obj.__dict__), obj=obj)
                                       #XXX: or obj.__dict__.copy()), obj=obj) ?
        logger.trace(pickler, "# C1")
    else:
        logger.trace(pickler, "C2: %s", obj)
        name = getattr(obj, '__qualname__', getattr(obj, '__name__', None))
        StockPickler.save_global(pickler, obj, name=name)
        logger.trace(pickler, "# C2")
    return

@register(LockType)
def save_lock(pickler, obj):
    logger.trace(pickler, "Lo: %s", obj)
    pickler.save_reduce(_create_lock, (obj.locked(),), obj=obj)
    logger.trace(pickler, "# Lo")
    return

@register(RLockType)
def save_rlock(pickler, obj):
    logger.trace(pickler, "RL: %s", obj)
    r = obj.__repr__() # don't use _release_save as it unlocks the lock
    count = int(r.split('count=')[1].split()[0].rstrip('>'))
    owner = int(r.split('owner=')[1].split()[0])
    pickler.save_reduce(_create_rlock, (count,owner,), obj=obj)
    logger.trace(pickler, "# RL")
    return

#@register(SocketType) #FIXME: causes multiprocess test_pickling FAIL
def save_socket(pickler, obj):
    logger.trace(pickler, "So: %s", obj)
    pickler.save_reduce(*reduce_socket(obj))
    logger.trace(pickler, "# So")
    return

def _save_file(pickler, obj, open_):
    if obj.closed:
        position = 0
    else:
        obj.flush()
        if obj in (sys.__stdout__, sys.__stderr__, sys.__stdin__):
            position = -1
        else:
            position = obj.tell()
    if is_dill(pickler, child=True) and pickler._fmode == FILE_FMODE:
        f = open_(obj.name, "r")
        fdata = f.read()
        f.close()
    else:
        fdata = ""
    if is_dill(pickler, child=True):
        strictio = pickler._strictio
        fmode = pickler._fmode
    else:
        strictio = False
        fmode = 0 # HANDLE_FMODE
    pickler.save_reduce(_create_filehandle, (obj.name, obj.mode, position,
                                             obj.closed, open_, strictio,
                                             fmode, fdata), obj=obj)
    return


@register(FileType) #XXX: in 3.x has buffer=0, needs different _create?
@register(BufferedRandomType)
@register(BufferedReaderType)
@register(BufferedWriterType)
@register(TextWrapperType)
def save_file(pickler, obj):
    logger.trace(pickler, "Fi: %s", obj)
    f = _save_file(pickler, obj, open)
    logger.trace(pickler, "# Fi")
    return f

if PyTextWrapperType:
    @register(PyBufferedRandomType)
    @register(PyBufferedReaderType)
    @register(PyBufferedWriterType)
    @register(PyTextWrapperType)
    def save_file(pickler, obj):
        logger.trace(pickler, "Fi: %s", obj)
        f = _save_file(pickler, obj, _open)
        logger.trace(pickler, "# Fi")
        return f

# The following two functions are based on 'saveCStringIoInput'
# and 'saveCStringIoOutput' from spickle
# Copyright (c) 2011 by science+computing ag
# License: http://www.apache.org/licenses/LICENSE-2.0
if InputType:
    @register(InputType)
    def save_stringi(pickler, obj):
        logger.trace(pickler, "Io: %s", obj)
        if obj.closed:
            value = ''; position = 0
        else:
            value = obj.getvalue(); position = obj.tell()
        pickler.save_reduce(_create_stringi, (value, position, \
                                              obj.closed), obj=obj)
        logger.trace(pickler, "# Io")
        return

    @register(OutputType)
    def save_stringo(pickler, obj):
        logger.trace(pickler, "Io: %s", obj)
        if obj.closed:
            value = ''; position = 0
        else:
            value = obj.getvalue(); position = obj.tell()
        pickler.save_reduce(_create_stringo, (value, position, \
                                              obj.closed), obj=obj)
        logger.trace(pickler, "# Io")
        return

if LRUCacheType is not None:
    from functools import lru_cache
    @register(LRUCacheType)
    def save_lru_cache(pickler, obj):
        logger.trace(pickler, "LRU: %s", obj)
        if OLD39:
            kwargs = obj.cache_info()
            args = (kwargs.maxsize,)
        else:
            kwargs = obj.cache_parameters()
            args = (kwargs['maxsize'], kwargs['typed'])
        if args != lru_cache.__defaults__:
            wrapper = Reduce(lru_cache, args, is_callable=True)
        else:
            wrapper = lru_cache
        pickler.save_reduce(wrapper, (obj.__wrapped__,), obj=obj)
        logger.trace(pickler, "# LRU")
        return

@register(SuperType)
def save_super(pickler, obj):
    logger.trace(pickler, "Su: %s", obj)
    pickler.save_reduce(super, (obj.__thisclass__, obj.__self__), obj=obj)
    logger.trace(pickler, "# Su")
    return

if IS_PYPY:
    @register(MethodType)
    def save_instancemethod0(pickler, obj):
        code = getattr(obj.__func__, '__code__', None)
        if code is not None and type(code) is not CodeType \
              and getattr(obj.__self__, obj.__name__) == obj:
            # Some PyPy builtin functions have no module name
            logger.trace(pickler, "Me2: %s", obj)
            # TODO: verify that this works for all PyPy builtin methods
            pickler.save_reduce(getattr, (obj.__self__, obj.__name__), obj=obj)
            logger.trace(pickler, "# Me2")
            return

        logger.trace(pickler, "Me1: %s", obj)
        pickler.save_reduce(MethodType, (obj.__func__, obj.__self__), obj=obj)
        logger.trace(pickler, "# Me1")
        return
else:
    @register(MethodType)
    def save_instancemethod0(pickler, obj):
        logger.trace(pickler, "Me1: %s", obj)
        pickler.save_reduce(MethodType, (obj.__func__, obj.__self__), obj=obj)
        logger.trace(pickler, "# Me1")
        return

if not IS_PYPY:
    @register(MemberDescriptorType)
    @register(GetSetDescriptorType)
    @register(MethodDescriptorType)
    @register(WrapperDescriptorType)
    @register(ClassMethodDescriptorType)
    def save_wrapper_descriptor(pickler, obj):
        logger.trace(pickler, "Wr: %s", obj)
        pickler.save_reduce(_getattr, (obj.__objclass__, obj.__name__,
                                       obj.__repr__()), obj=obj)
        logger.trace(pickler, "# Wr")
        return
else:
    @register(MemberDescriptorType)
    @register(GetSetDescriptorType)
    def save_wrapper_descriptor(pickler, obj):
        logger.trace(pickler, "Wr: %s", obj)
        pickler.save_reduce(_getattr, (obj.__objclass__, obj.__name__,
                                       obj.__repr__()), obj=obj)
        logger.trace(pickler, "# Wr")
        return

@register(CellType)
def save_cell(pickler, obj):
    try:
        f = obj.cell_contents
    except ValueError: # cell is empty
        logger.trace(pickler, "Ce3: %s", obj)
        # _shims._CELL_EMPTY is defined in _shims.py to support PyPy 2.7.
        # It unpickles to a sentinel object _dill._CELL_EMPTY, also created in
        # _shims.py. This object is not present in Python 3 because the cell's
        # contents can be deleted in newer versions of Python. The reduce object
        # will instead unpickle to None if unpickled in Python 3.

        # When breaking changes are made to dill, (_shims._CELL_EMPTY,) can
        # be replaced by () OR the delattr function can be removed repending on
        # whichever is more convienient.
        pickler.save_reduce(_create_cell, (_shims._CELL_EMPTY,), obj=obj)
        # Call the function _delattr on the cell's cell_contents attribute
        # The result of this function call will be None
        pickler.save_reduce(_shims._delattr, (obj, 'cell_contents'))
        # pop None created by calling _delattr off stack
        pickler.write(bytes('0', 'UTF-8'))
        logger.trace(pickler, "# Ce3")
        return
    if is_dill(pickler, child=True):
        if id(f) in pickler._postproc:
            # Already seen. Add to its postprocessing.
            postproc = pickler._postproc[id(f)]
        else:
            # Haven't seen it. Add to the highest possible object and set its
            # value as late as possible to prevent cycle.
            postproc = next(iter(pickler._postproc.values()), None)
        if postproc is not None:
            logger.trace(pickler, "Ce2: %s", obj)
            # _CELL_REF is defined in _shims.py to support older versions of
            # dill. When breaking changes are made to dill, (_CELL_REF,) can
            # be replaced by ()
            pickler.save_reduce(_create_cell, (_CELL_REF,), obj=obj)
            postproc.append((_shims._setattr, (obj, 'cell_contents', f)))
            logger.trace(pickler, "# Ce2")
            return
    logger.trace(pickler, "Ce1: %s", obj)
    pickler.save_reduce(_create_cell, (f,), obj=obj)
    logger.trace(pickler, "# Ce1")
    return

if MAPPING_PROXY_TRICK:
    @register(DictProxyType)
    def save_dictproxy(pickler, obj):
        logger.trace(pickler, "Mp: %s", _repr_dict(obj)) # obj
        mapping = obj | _dictproxy_helper_instance
        pickler.save_reduce(DictProxyType, (mapping,), obj=obj)
        logger.trace(pickler, "# Mp")
        return
else:
    @register(DictProxyType)
    def save_dictproxy(pickler, obj):
        logger.trace(pickler, "Mp: %s", _repr_dict(obj)) # obj
        pickler.save_reduce(DictProxyType, (obj.copy(),), obj=obj)
        logger.trace(pickler, "# Mp")
        return

@register(SliceType)
def save_slice(pickler, obj):
    logger.trace(pickler, "Sl: %s", obj)
    pickler.save_reduce(slice, (obj.start, obj.stop, obj.step), obj=obj)
    logger.trace(pickler, "# Sl")
    return

@register(XRangeType)
@register(EllipsisType)
@register(NotImplementedType)
def save_singleton(pickler, obj):
    logger.trace(pickler, "Si: %s", obj)
    pickler.save_reduce(_eval_repr, (obj.__repr__(),), obj=obj)
    logger.trace(pickler, "# Si")
    return

def _proxy_helper(obj): # a dead proxy returns a reference to None
    """get memory address of proxy's reference object"""
    _repr = repr(obj)
    try: _str = str(obj)
    except ReferenceError: # it's a dead proxy
        return id(None)
    if _str == _repr: return id(obj) # it's a repr
    try: # either way, it's a proxy from here
        address = int(_str.rstrip('>').split(' at ')[-1], base=16)
    except ValueError: # special case: proxy of a 'type'
        if not IS_PYPY:
            address = int(_repr.rstrip('>').split(' at ')[-1], base=16)
        else:
            objects = iter(gc.get_objects())
            for _obj in objects:
                if repr(_obj) == _str: return id(_obj)
            # all bad below... nothing found so throw ReferenceError
            msg = "Cannot reference object for proxy at '%s'" % id(obj)
            raise ReferenceError(msg)
    return address

def _locate_object(address, module=None):
    """get object located at the given memory address (inverse of id(obj))"""
    special = [None, True, False] #XXX: more...?
    for obj in special:
        if address == id(obj): return obj
    if module:
        objects = iter(module.__dict__.values())
    else: objects = iter(gc.get_objects())
    for obj in objects:
        if address == id(obj): return obj
    # all bad below... nothing found so throw ReferenceError or TypeError
    try: address = hex(address)
    except TypeError:
        raise TypeError("'%s' is not a valid memory address" % str(address))
    raise ReferenceError("Cannot reference object at '%s'" % address)

@register(ReferenceType)
def save_weakref(pickler, obj):
    refobj = obj()
    logger.trace(pickler, "R1: %s", obj)
   #refobj = ctypes.pythonapi.PyWeakref_GetObject(obj) # dead returns "None"
    pickler.save_reduce(_create_weakref, (refobj,), obj=obj)
    logger.trace(pickler, "# R1")
    return

@register(ProxyType)
@register(CallableProxyType)
def save_weakproxy(pickler, obj):
    refobj = _locate_object(_proxy_helper(obj))
    try:
        _t = "R2"
        logger.trace(pickler, "%s: %s", _t, obj)
    except ReferenceError:
        _t = "R3"
        logger.trace(pickler, "%s: %s", _t, sys.exc_info()[1])
   #callable = bool(getattr(refobj, '__call__', None))
    if type(obj) is CallableProxyType: callable = True
    else: callable = False
    pickler.save_reduce(_create_weakproxy, (refobj, callable), obj=obj)
    logger.trace(pickler, "# %s", _t)
    return

def _is_builtin_module(module):
    if not hasattr(module, "__file__"): return True
    # If a module file name starts with prefix, it should be a builtin
    # module, so should always be pickled as a reference.
    names = ["base_prefix", "base_exec_prefix", "exec_prefix", "prefix", "real_prefix"]
    return any(os.path.realpath(module.__file__).startswith(os.path.realpath(getattr(sys, name)))
               for name in names if hasattr(sys, name)) or \
            module.__file__.endswith(EXTENSION_SUFFIXES) or \
            'site-packages' in module.__file__

def _is_imported_module(module):
    return getattr(module, '__loader__', None) is not None or module in sys.modules.values()

@register(ModuleType)
def save_module(pickler, obj):
    if False: #_use_diff:
        if obj.__name__.split('.', 1)[0] != "dill":
            try:
                changed = diff.whats_changed(obj, seen=pickler._diff_cache)[0]
            except RuntimeError:  # not memorised module, probably part of dill
                pass
            else:
                logger.trace(pickler, "M2: %s with diff", obj)
                logger.trace(pickler, "Diff: %s", changed.keys())
                pickler.save_reduce(_import_module, (obj.__name__,), obj=obj,
                                    state=changed)
                logger.trace(pickler, "# M2")
                return

        logger.trace(pickler, "M1: %s", obj)
        pickler.save_reduce(_import_module, (obj.__name__,), obj=obj)
        logger.trace(pickler, "# M1")
    else:
        builtin_mod = _is_builtin_module(obj)
        if obj.__name__ not in ("builtins", "dill", "dill._dill") and not builtin_mod or \
                is_dill(pickler, child=True) and obj is pickler._main:
            logger.trace(pickler, "M1: %s", obj)
            _main_dict = obj.__dict__.copy() #XXX: better no copy? option to copy?
            [_main_dict.pop(item, None) for item in singletontypes
                + ["__builtins__", "__loader__"]]
            mod_name = obj.__name__ if _is_imported_module(obj) else '__runtime__.%s' % obj.__name__
            pickler.save_reduce(_import_module, (mod_name,), obj=obj,
                                state=_main_dict)
            logger.trace(pickler, "# M1")
        elif obj.__name__ == "dill._dill":
            logger.trace(pickler, "M2: %s", obj)
            pickler.save_global(obj, name="_dill")
            logger.trace(pickler, "# M2")
        else:
            logger.trace(pickler, "M2: %s", obj)
            pickler.save_reduce(_import_module, (obj.__name__,), obj=obj)
            logger.trace(pickler, "# M2")
        return
    return

@register(TypeType)
def save_type(pickler, obj, postproc_list=None):
    if obj in _typemap:
        logger.trace(pickler, "T1: %s", obj)
        # if obj in _incedental_types:
        #     warnings.warn('Type %r may only exist on this implementation of Python and cannot be unpickled in other implementations.' % (obj,), PicklingWarning)
        pickler.save_reduce(_load_type, (_typemap[obj],), obj=obj)
        logger.trace(pickler, "# T1")
    elif obj.__bases__ == (tuple,) and all([hasattr(obj, attr) for attr in ('_fields','_asdict','_make','_replace')]):
        # special case: namedtuples
        logger.trace(pickler, "T6: %s", obj)
        if not obj._field_defaults:
            pickler.save_reduce(_create_namedtuple, (obj.__name__, obj._fields, obj.__module__), obj=obj)
        else:
            defaults = [obj._field_defaults[field] for field in obj._fields if field in obj._field_defaults]
            pickler.save_reduce(_create_namedtuple, (obj.__name__, obj._fields, obj.__module__, defaults), obj=obj)
        logger.trace(pickler, "# T6")
        return

    # special cases: NoneType, NotImplementedType, EllipsisType
    elif obj is type(None):
        logger.trace(pickler, "T7: %s", obj)
        #XXX: pickler.save_reduce(type, (None,), obj=obj)
        pickler.write(bytes('c__builtin__\nNoneType\n', 'UTF-8'))
        logger.trace(pickler, "# T7")
    elif obj is NotImplementedType:
        logger.trace(pickler, "T7: %s", obj)
        pickler.save_reduce(type, (NotImplemented,), obj=obj)
        logger.trace(pickler, "# T7")
    elif obj is EllipsisType:
        logger.trace(pickler, "T7: %s", obj)
        pickler.save_reduce(type, (Ellipsis,), obj=obj)
        logger.trace(pickler, "# T7")

    else:
        obj_name = getattr(obj, '__qualname__', getattr(obj, '__name__', None))
        _byref = getattr(pickler, '_byref', None)
        obj_recursive = id(obj) in getattr(pickler, '_postproc', ())
        incorrectly_named = not _locate_function(obj, pickler)
        if not _byref and not obj_recursive and incorrectly_named: # not a function, but the name was held over
            if issubclass(type(obj), type):
                # thanks to Tom Stepleton pointing out pickler._session unneeded
                _t = 'T2'
                logger.trace(pickler, "%s: %s", _t, obj)
                _dict = _dict_from_dictproxy(obj.__dict__)
            else:
                _t = 'T3'
                logger.trace(pickler, "%s: %s", _t, obj)
                _dict = obj.__dict__
           #print (_dict)
           #print ("%s\n%s" % (type(obj), obj.__name__))
           #print ("%s\n%s" % (obj.__bases__, obj.__dict__))
            for name in _dict.get("__slots__", []):
                del _dict[name]
            if obj_name != obj.__name__:
                if postproc_list is None:
                    postproc_list = []
                postproc_list.append((setattr, (obj, '__qualname__', obj_name)))
            _save_with_postproc(pickler, (_create_type, (
                type(obj), obj.__name__, obj.__bases__, _dict
            )), obj=obj, postproc_list=postproc_list)
            logger.trace(pickler, "# %s", _t)
        else:
            logger.trace(pickler, "T4: %s", obj)
            if incorrectly_named:
                warnings.warn('Cannot locate reference to %r.' % (obj,), PicklingWarning)
            if obj_recursive:
                warnings.warn('Cannot pickle %r: %s.%s has recursive self-references that trigger a RecursionError.' % (obj, obj.__module__, obj_name), PicklingWarning)
           #print (obj.__dict__)
           #print ("%s\n%s" % (type(obj), obj.__name__))
           #print ("%s\n%s" % (obj.__bases__, obj.__dict__))
            StockPickler.save_global(pickler, obj, name=obj_name)
            logger.trace(pickler, "# T4")
    return

@register(property)
def save_property(pickler, obj):
    logger.trace(pickler, "Pr: %s", obj)
    pickler.save_reduce(property, (obj.fget, obj.fset, obj.fdel, obj.__doc__),
                        obj=obj)
    logger.trace(pickler, "# Pr")

@register(staticmethod)
@register(classmethod)
def save_classmethod(pickler, obj):
    logger.trace(pickler, "Cm: %s", obj)
    orig_func = obj.__func__

    # if type(obj.__dict__) is dict:
    #     if obj.__dict__:
    #         state = obj.__dict__
    #     else:
    #         state = None
    # else:
    #     state = (None, {'__dict__', obj.__dict__})

    pickler.save_reduce(type(obj), (orig_func,), obj=obj)
    logger.trace(pickler, "# Cm")

@register(FunctionType)
def save_function(pickler, obj):
    if not _locate_function(obj, pickler):
        if type(obj.__code__) is not CodeType:
            # Some PyPy builtin functions have no module name, and thus are not
            # able to be located
            module_name = getattr(obj, '__module__', None)
            if module_name is None:
                module_name = __builtin__.__name__
            module = _import_module(module_name, safe=True)
            _pypy_builtin = False
            try:
                found, _ = _getattribute(module, obj.__qualname__)
                if getattr(found, '__func__', None) is obj:
                    _pypy_builtin = True
            except AttributeError:
                pass

            if _pypy_builtin:
                logger.trace(pickler, "F3: %s", obj)
                pickler.save_reduce(getattr, (found, '__func__'), obj=obj)
                logger.trace(pickler, "# F3")
                return

        logger.trace(pickler, "F1: %s", obj)
        _recurse = getattr(pickler, '_recurse', None)
        _postproc = getattr(pickler, '_postproc', None)
        _main_modified = getattr(pickler, '_main_modified', None)
        _original_main = getattr(pickler, '_original_main', __builtin__)#'None'
        postproc_list = []
        if _recurse:
            # recurse to get all globals referred to by obj
            from .detect import globalvars
            globs_copy = globalvars(obj, recurse=True, builtin=True)

            # Add the name of the module to the globs dictionary to prevent
            # the duplication of the dictionary. Pickle the unpopulated
            # globals dictionary and set the remaining items after the function
            # is created to correctly handle recursion.
            globs = {'__name__': obj.__module__}
        else:
            globs_copy = obj.__globals__

            # If the globals is the __dict__ from the module being saved as a
            # session, substitute it by the dictionary being actually saved.
            if _main_modified and globs_copy is _original_main.__dict__:
                globs_copy = getattr(pickler, '_main', _original_main).__dict__
                globs = globs_copy
            # If the globals is a module __dict__, do not save it in the pickle.
            elif globs_copy is not None and obj.__module__ is not None and \
                    getattr(_import_module(obj.__module__, True), '__dict__', None) is globs_copy:
                globs = globs_copy
            else:
                globs = {'__name__': obj.__module__}

        if globs_copy is not None and globs is not globs_copy:
            # In the case that the globals are copied, we need to ensure that
            # the globals dictionary is updated when all objects in the
            # dictionary are already created.
            glob_ids = {id(g) for g in globs_copy.values()}
            for stack_element in _postproc:
                if stack_element in glob_ids:
                    _postproc[stack_element].append((_setitems, (globs, globs_copy)))
                    break
            else:
                postproc_list.append((_setitems, (globs, globs_copy)))

        closure = obj.__closure__
        state_dict = {}
        for fattrname in ('__doc__', '__kwdefaults__', '__annotations__'):
            fattr = getattr(obj, fattrname, None)
            if fattr is not None:
                state_dict[fattrname] = fattr
        if obj.__qualname__ != obj.__name__:
            state_dict['__qualname__'] = obj.__qualname__
        if '__name__' not in globs or obj.__module__ != globs['__name__']:
            state_dict['__module__'] = obj.__module__

        state = obj.__dict__
        if type(state) is not dict:
            state_dict['__dict__'] = state
            state = None
        if state_dict:
            state = state, state_dict

        _save_with_postproc(pickler, (_create_function, (
                obj.__code__, globs, obj.__name__, obj.__defaults__,
                closure
        ), state), obj=obj, postproc_list=postproc_list)

        # Lift closure cell update to earliest function (#458)
        if _postproc:
            topmost_postproc = next(iter(_postproc.values()), None)
            if closure and topmost_postproc:
                for cell in closure:
                    possible_postproc = (setattr, (cell, 'cell_contents', obj))
                    try:
                        topmost_postproc.remove(possible_postproc)
                    except ValueError:
                        continue

                    # Change the value of the cell
                    pickler.save_reduce(*possible_postproc)
                    # pop None created by calling preprocessing step off stack
                    pickler.write(bytes('0', 'UTF-8'))

        logger.trace(pickler, "# F1")
    else:
        logger.trace(pickler, "F2: %s", obj)
        name = getattr(obj, '__qualname__', getattr(obj, '__name__', None))
        StockPickler.save_global(pickler, obj, name=name)
        logger.trace(pickler, "# F2")
    return

if HAS_CTYPES and hasattr(ctypes, 'pythonapi'):
    _PyCapsule_New = ctypes.pythonapi.PyCapsule_New
    _PyCapsule_New.argtypes = (ctypes.c_void_p, ctypes.c_char_p, ctypes.c_void_p)
    _PyCapsule_New.restype = ctypes.py_object
    _PyCapsule_GetPointer = ctypes.pythonapi.PyCapsule_GetPointer
    _PyCapsule_GetPointer.argtypes = (ctypes.py_object, ctypes.c_char_p)
    _PyCapsule_GetPointer.restype = ctypes.c_void_p
    _PyCapsule_GetDestructor = ctypes.pythonapi.PyCapsule_GetDestructor
    _PyCapsule_GetDestructor.argtypes = (ctypes.py_object,)
    _PyCapsule_GetDestructor.restype = ctypes.c_void_p
    _PyCapsule_GetContext = ctypes.pythonapi.PyCapsule_GetContext
    _PyCapsule_GetContext.argtypes = (ctypes.py_object,)
    _PyCapsule_GetContext.restype = ctypes.c_void_p
    _PyCapsule_GetName = ctypes.pythonapi.PyCapsule_GetName
    _PyCapsule_GetName.argtypes = (ctypes.py_object,)
    _PyCapsule_GetName.restype = ctypes.c_char_p
    _PyCapsule_IsValid = ctypes.pythonapi.PyCapsule_IsValid
    _PyCapsule_IsValid.argtypes = (ctypes.py_object, ctypes.c_char_p)
    _PyCapsule_IsValid.restype = ctypes.c_bool
    _PyCapsule_SetContext = ctypes.pythonapi.PyCapsule_SetContext
    _PyCapsule_SetContext.argtypes = (ctypes.py_object, ctypes.c_void_p)
    _PyCapsule_SetDestructor = ctypes.pythonapi.PyCapsule_SetDestructor
    _PyCapsule_SetDestructor.argtypes = (ctypes.py_object, ctypes.c_void_p)
    _PyCapsule_SetName = ctypes.pythonapi.PyCapsule_SetName
    _PyCapsule_SetName.argtypes = (ctypes.py_object, ctypes.c_char_p)
    _PyCapsule_SetPointer = ctypes.pythonapi.PyCapsule_SetPointer
    _PyCapsule_SetPointer.argtypes = (ctypes.py_object, ctypes.c_void_p)
    _testcapsule = _PyCapsule_New(
        ctypes.cast(_PyCapsule_New, ctypes.c_void_p),
        ctypes.create_string_buffer(b'dill._dill._testcapsule'),
        None
    )
    PyCapsuleType = type(_testcapsule)
    @register(PyCapsuleType)
    def save_capsule(pickler, obj):
        logger.trace(pickler, "Cap: %s", obj)
        name = _PyCapsule_GetName(obj)
        warnings.warn('Pickling a PyCapsule (%s) does not pickle any C data structures and could cause segmentation faults or other memory errors when unpickling.' % (name,), PicklingWarning)
        pointer = _PyCapsule_GetPointer(obj, name)
        context = _PyCapsule_GetContext(obj)
        destructor = _PyCapsule_GetDestructor(obj)
        pickler.save_reduce(_create_capsule, (pointer, name, context, destructor), obj=obj)
        logger.trace(pickler, "# Cap")
    _incedental_reverse_typemap['PyCapsuleType'] = PyCapsuleType
    _reverse_typemap['PyCapsuleType'] = PyCapsuleType
    _incedental_types.add(PyCapsuleType)
else:
    _testcapsule = None

# quick sanity checking
def pickles(obj,exact=False,safe=False,**kwds):
    """
    Quick check if object pickles with dill.

    If *exact=True* then an equality test is done to check if the reconstructed
    object matches the original object.

    If *safe=True* then any exception will raised in copy signal that the
    object is not picklable, otherwise only pickling errors will be trapped.

    Additional keyword arguments are as :func:`dumps` and :func:`loads`.
    """
    if safe: exceptions = (Exception,) # RuntimeError, ValueError
    else:
        exceptions = (TypeError, AssertionError, PicklingError, UnpicklingError)
    try:
        pik = copy(obj, **kwds)
        #FIXME: should check types match first, then check content if "exact"
        try:
            #FIXME: should be "(pik == obj).all()" for numpy comparison, though that'll fail if shapes differ
            result = bool(pik.all() == obj.all())
        except AttributeError:
            warnings.filterwarnings('ignore')
            result = pik == obj
            warnings.resetwarnings()
        if hasattr(result, 'toarray'): # for unusual types like sparse matrix
            result = result.toarray().all()
        if result: return True
        if not exact:
            result = type(pik) == type(obj)
            if result: return result
            # class instances might have been dumped with byref=False
            return repr(type(pik)) == repr(type(obj)) #XXX: InstanceType?
        return False
    except exceptions:
        return False

def check(obj, *args, **kwds):
    """
    Check pickling of an object across another process.

    *python* is the path to the python interpreter (defaults to sys.executable)

    Set *verbose=True* to print the unpickled object in the other process.

    Additional keyword arguments are as :func:`dumps` and :func:`loads`.
    """
   # == undocumented ==
   # python -- the string path or executable name of the selected python
   # verbose -- if True, be verbose about printing warning messages
   # all other args and kwds are passed to dill.dumps #FIXME: ignore on load
    verbose = kwds.pop('verbose', False)
    python = kwds.pop('python', None)
    if python is None:
        import sys
        python = sys.executable
    # type check
    isinstance(python, str)
    import subprocess
    fail = True
    try:
        _obj = dumps(obj, *args, **kwds)
        fail = False
    finally:
        if fail and verbose:
            print("DUMP FAILED")
    #FIXME: fails if python interpreter path contains spaces
    # Use the following instead (which also processes the 'ignore' keyword):
    #    ignore = kwds.pop('ignore', None)
    #    unpickle = "dill.loads(%s, ignore=%s)"%(repr(_obj), repr(ignore))
    #    cmd = [python, "-c", "import dill; print(%s)"%unpickle]
    #    msg = "SUCCESS" if not subprocess.call(cmd) else "LOAD FAILED"
    msg = "%s -c import dill; print(dill.loads(%s))" % (python, repr(_obj))
    msg = "SUCCESS" if not subprocess.call(msg.split(None,2)) else "LOAD FAILED"
    if verbose:
        print(msg)
    return

# use to protect against missing attributes
def is_dill(pickler, child=None):
    "check the dill-ness of your pickler"
    if child is False or not hasattr(pickler.__class__, 'mro'):
        return 'dill' in pickler.__module__
    return Pickler in pickler.__class__.mro()

def _extend():
    """extend pickle with all of dill's registered types"""
    # need to have pickle not choke on _main_module?  use is_dill(pickler)
    for t,func in Pickler.dispatch.items():
        try:
            StockPickler.dispatch[t] = func
        except Exception: #TypeError, PicklingError, UnpicklingError
            logger.trace(pickler, "skip: %s", t)
    return

del diff, _use_diff, use_diff

# EOF<|MERGE_RESOLUTION|>--- conflicted
+++ resolved
@@ -28,6 +28,8 @@
 from .logger import adapter as logger
 from .logger import trace as _trace
 
+from typing import Optional, Union
+
 import os
 import sys
 diff = None
@@ -35,47 +37,6 @@
 OLD38 = (sys.hexversion < 0x3080000)
 OLD39 = (sys.hexversion < 0x3090000)
 OLD310 = (sys.hexversion < 0x30a0000)
-<<<<<<< HEAD
-PY34 = (0x3040000 <= sys.hexversion < 0x3050000)
-if PY3: #XXX: get types from .objtypes ?
-    import builtins as __builtin__
-    from pickle import _Pickler as StockPickler, Unpickler as StockUnpickler
-    from _thread import LockType
-    if (sys.hexversion >= 0x30200f0):
-        from _thread import RLock as RLockType
-    else:
-        from threading import _RLock as RLockType
-   #from io import IOBase
-    from types import CodeType, FunctionType, MethodType, GeneratorType, \
-        TracebackType, FrameType, ModuleType, BuiltinMethodType
-    BufferType = memoryview #XXX: unregistered
-    ClassType = type # no 'old-style' classes
-    EllipsisType = type(Ellipsis)
-   #FileType = IOBase
-    NotImplementedType = type(NotImplemented)
-    SliceType = slice
-    TypeType = type # 'new-style' classes #XXX: unregistered
-    XRangeType = range
-    if OLD33:
-        DictProxyType = type(object.__dict__)
-    else:
-        from types import MappingProxyType as DictProxyType
-else:
-    import __builtin__
-    from pickle import Pickler as StockPickler, Unpickler as StockUnpickler
-    from thread import LockType
-    from threading import _RLock as RLockType
-    from types import CodeType, FunctionType, ClassType, MethodType, \
-         GeneratorType, DictProxyType, XRangeType, SliceType, TracebackType, \
-         NotImplementedType, EllipsisType, FrameType, ModuleType, \
-         BufferType, BuiltinMethodType, TypeType
-from typing import Optional, Union
-from pickle import HIGHEST_PROTOCOL, PickleError, PicklingError, UnpicklingError
-try:
-    from pickle import DEFAULT_PROTOCOL
-except ImportError:
-    DEFAULT_PROTOCOL = HIGHEST_PROTOCOL
-=======
 #XXX: get types from .objtypes ?
 import builtins as __builtin__
 from pickle import _Pickler as StockPickler, Unpickler as StockUnpickler
@@ -94,7 +55,6 @@
 XRangeType = range
 from types import MappingProxyType as DictProxyType
 from pickle import DEFAULT_PROTOCOL, HIGHEST_PROTOCOL, PickleError, PicklingError, UnpicklingError
->>>>>>> dc35b666
 import __main__ as _main_module
 import marshal
 import gc
@@ -498,12 +458,7 @@
     else:
         file = open(filename, 'wb')
     try:
-<<<<<<< HEAD
         pickler = Pickler(file, protocol, **kwds)
-=======
-        pickler = Pickler(f, protocol, **kwds)
-        pickler._file = f
->>>>>>> dc35b666
         pickler._original_main = main
         if byref:
             main = _stash_modules(main)
