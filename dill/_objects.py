#!/usr/bin/env python
#
# Author: Mike McKerns (mmckerns @caltech and @uqfoundation)
# Copyright (c) 2008-2016 California Institute of Technology.
# Copyright (c) 2016-2022 The Uncertainty Quantification Foundation.
# License: 3-clause BSD.  The full license text is available at:
#  - https://github.com/uqfoundation/dill/blob/master/LICENSE
"""
all Python Standard Library objects (currently: CH 1-15 @ 2.7)
and some other common objects (i.e. numpy.ndarray)
"""

__all__ = ['registered','failures','succeeds']

# helper imports
import warnings; warnings.filterwarnings("ignore", category=DeprecationWarning)
import sys
import queue as Queue
import dbm as anydbm
from io import BytesIO as StringIO
import re
import array
import collections
import codecs
import struct
import datetime
import calendar
import weakref
import pprint
import decimal
import functools
import itertools
import operator
import tempfile
import shelve
import zlib
import gzip
import zipfile
import tarfile
import xdrlib
import csv
import hashlib
import hmac
import os
import logging
import logging.handlers
import optparse
#import __hello__
import threading
import socket
import contextlib
try:
    import bz2
    import sqlite3
    import dbm.ndbm as dbm
    HAS_ALL = True
except ImportError: # Ubuntu
    HAS_ALL = False
try:
    #import curses
    #from curses import textpad, panel
    HAS_CURSES = True
except ImportError: # Windows
    HAS_CURSES = False
try:
    import ctypes
    HAS_CTYPES = True
    # if using `pypy`, pythonapi is not found
    IS_PYPY = not hasattr(ctypes, 'pythonapi')
except ImportError: # MacPorts
    HAS_CTYPES = False
    IS_PYPY = False

# helper objects
class _class:
    def _method(self):
        pass
#   @classmethod
#   def _clsmethod(cls): #XXX: test me
#       pass
#   @staticmethod
#   def _static(self): #XXX: test me
#       pass
class _class2:
    def __call__(self):
        pass
_instance2 = _class2()
class _newclass(object):
    def _method(self):
        pass
#   @classmethod
#   def _clsmethod(cls): #XXX: test me
#       pass
#   @staticmethod
#   def _static(self): #XXX: test me
#       pass
class _newclass2(object):
    __slots__ = ['descriptor']
def _function(x): yield x
def _function2():
    try: raise
    except Exception:
        from sys import exc_info
        e, er, tb = exc_info()
        return er, tb
if HAS_CTYPES:
    class _Struct(ctypes.Structure):
        pass
    _Struct._fields_ = [("_field", ctypes.c_int),("next", ctypes.POINTER(_Struct))]
_filedescrip, _tempfile = tempfile.mkstemp('r') # deleted in cleanup
_tmpf = tempfile.TemporaryFile('w')

# objects used by dill for type declaration
registered = d = {}
# objects dill fails to pickle
failures = x = {}
# all other type objects
succeeds = a = {}

# types module (part of CH 8)
a['BooleanType'] = bool(1)
a['BuiltinFunctionType'] = len
a['BuiltinMethodType'] = a['BuiltinFunctionType']
a['BytesType'] = _bytes = codecs.latin_1_encode('\x00')[0] # bytes(1)
a['ClassType'] = _class
a['ComplexType'] = complex(1)
a['DictType'] = _dict = {}
a['DictionaryType'] = a['DictType']
a['FloatType'] = float(1)
a['FunctionType'] = _function
a['InstanceType'] = _instance = _class()
a['IntType'] = _int = int(1)
a['ListType'] = _list = []
a['NoneType'] = None
a['ObjectType'] = object()
a['StringType'] = _str = str(1)
a['TupleType'] = _tuple = ()
a['TypeType'] = type
a['LongType'] = _int
a['UnicodeType'] = _str
# built-in constants (CH 4)
a['CopyrightType'] = copyright
# built-in types (CH 5)
a['ClassObjectType'] = _newclass # <type 'type'>
a['ClassInstanceType'] = _newclass() # <type 'class'>
a['SetType'] = _set = set()
a['FrozenSetType'] = frozenset()
# built-in exceptions (CH 6)
a['ExceptionType'] = _exception = _function2()[0]
# string services (CH 7)
a['SREPatternType'] = _srepattern = re.compile('')
# data types (CH 8)
a['ArrayType'] = array.array("f")
a['DequeType'] = collections.deque([0])
a['DefaultDictType'] = collections.defaultdict(_function, _dict)
a['TZInfoType'] = datetime.tzinfo()
a['DateTimeType'] = datetime.datetime.today()
a['CalendarType'] = calendar.Calendar()
# numeric and mathematical types (CH 9)
a['DecimalType'] = decimal.Decimal(1)
a['CountType'] = itertools.count(0)
# data compression and archiving (CH 12)
a['TarInfoType'] = tarfile.TarInfo()
# generic operating system services (CH 15)
a['LoggerType'] = _logger = logging.getLogger()
a['FormatterType'] = logging.Formatter() # pickle ok
a['FilterType'] = logging.Filter() # pickle ok
a['LogRecordType'] = logging.makeLogRecord(_dict) # pickle ok
a['OptionParserType'] = _oparser = optparse.OptionParser() # pickle ok
a['OptionGroupType'] = optparse.OptionGroup(_oparser,"foo") # pickle ok
a['OptionType'] = optparse.Option('--foo') # pickle ok
if HAS_CTYPES:
    a['CCharType'] = _cchar = ctypes.c_char()
    a['CWCharType'] = ctypes.c_wchar() # fail == 2.6
    a['CByteType'] = ctypes.c_byte()
    a['CUByteType'] = ctypes.c_ubyte()
    a['CShortType'] = ctypes.c_short()
    a['CUShortType'] = ctypes.c_ushort()
    a['CIntType'] = ctypes.c_int()
    a['CUIntType'] = ctypes.c_uint()
    a['CLongType'] = ctypes.c_long()
    a['CULongType'] = ctypes.c_ulong()
    a['CLongLongType'] = ctypes.c_longlong()
    a['CULongLongType'] = ctypes.c_ulonglong()
    a['CFloatType'] = ctypes.c_float()
    a['CDoubleType'] = ctypes.c_double()
    a['CSizeTType'] = ctypes.c_size_t()
    x['CLibraryLoaderType'] = ctypes.cdll
    a['StructureType'] = _Struct
    # if not IS_PYPY:
    #     a['BigEndianStructureType'] = ctypes.BigEndianStructure()
#NOTE: also LittleEndianStructureType and UnionType... abstract classes
#NOTE: remember for ctypesobj.contents creates a new python object
#NOTE: ctypes.c_int._objects is memberdescriptor for object's __dict__
#NOTE: base class of all ctypes data types is non-public _CData

import fractions
import io
from io import StringIO as TextIO
# built-in functions (CH 2)
a['ByteArrayType'] = bytearray([1])
# numeric and mathematical types (CH 9)
a['FractionType'] = fractions.Fraction()
# generic operating system services (CH 15)
a['IOBaseType'] = io.IOBase()
a['RawIOBaseType'] = io.RawIOBase()
a['TextIOBaseType'] = io.TextIOBase()
a['BufferedIOBaseType'] = io.BufferedIOBase()
a['UnicodeIOType'] = TextIO() # the new StringIO
a['LoggerAdapterType'] = logging.LoggerAdapter(_logger,_dict) # pickle ok
if HAS_CTYPES:
    a['CBoolType'] = ctypes.c_bool(1)
    a['CLongDoubleType'] = ctypes.c_longdouble()
import argparse
# data types (CH 8)
a['OrderedDictType'] = collections.OrderedDict(_dict)
a['CounterType'] = collections.Counter(_dict)
if HAS_CTYPES:
    a['CSSizeTType'] = ctypes.c_ssize_t()
# generic operating system services (CH 15)
a['NullHandlerType'] = logging.NullHandler() # pickle ok  # new 2.7
a['ArgParseFileType'] = argparse.FileType() # pickle ok

# -- pickle fails on all below here -----------------------------------------
# types module (part of CH 8)
a['CodeType'] = compile('','','exec')
a['DictProxyType'] = type.__dict__
a['DictProxyType2'] = _newclass.__dict__
a['EllipsisType'] = Ellipsis
a['ClosedFileType'] = open(os.devnull, 'wb', buffering=0).close()
a['GetSetDescriptorType'] = array.array.typecode
a['LambdaType'] = _lambda = lambda x: lambda y: x #XXX: works when not imported!
a['MemberDescriptorType'] = _newclass2.descriptor
if not IS_PYPY:
    a['MemberDescriptorType2'] = datetime.timedelta.days
a['MethodType'] = _method = _class()._method #XXX: works when not imported!
a['ModuleType'] = datetime
a['NotImplementedType'] = NotImplemented
a['SliceType'] = slice(1)
a['UnboundMethodType'] = _class._method #XXX: works when not imported!
d['TextWrapperType'] = open(os.devnull, 'r') # same as mode='w','w+','r+'
d['BufferedRandomType'] = open(os.devnull, 'r+b') # same as mode='w+b'
d['BufferedReaderType'] = open(os.devnull, 'rb') # (default: buffering=-1)
d['BufferedWriterType'] = open(os.devnull, 'wb')
try: # oddities: deprecated
    from _pyio import open as _open
    d['PyTextWrapperType'] = _open(os.devnull, 'r', buffering=-1)
    d['PyBufferedRandomType'] = _open(os.devnull, 'r+b', buffering=-1)
    d['PyBufferedReaderType'] = _open(os.devnull, 'rb', buffering=-1)
    d['PyBufferedWriterType'] = _open(os.devnull, 'wb', buffering=-1)
except ImportError:
    pass
# other (concrete) object types
<<<<<<< HEAD
d['CellType'] = (_lambda)(0).__closure__[0]
a['XRangeType'] = _xrange = range(1)
if not IS_PYPY:
    d['MethodDescriptorType'] = type.__dict__['mro']
    d['WrapperDescriptorType'] = type.__repr__
    a['WrapperDescriptorType2'] = type.__dict__['__module__']
    d['ClassMethodDescriptorType'] = type.__dict__['__prepare__']
# built-in functions (CH 2)
_methodwrap = (1).__lt__
d['MethodWrapperType'] = _methodwrap
=======
if PY3:
    d['CellType'] = (_lambda)(0).__closure__[0]
    a['XRangeType'] = _xrange = range(1)
else:
    d['CellType'] = (_lambda)(0).func_closure[0]
    a['XRangeType'] = _xrange = xrange(1)
a['MethodDescriptorType'] = type.__dict__['mro']
a['WrapperDescriptorType'] = type.__repr__
#a['WrapperDescriptorType2'] = type.__dict__['__module__']#XXX: GetSetDescriptor
a['ClassMethodDescriptorType'] = type.__dict__['__prepare__' if PY3 else 'mro']
# built-in functions (CH 2)
if PY3 or IS_PYPY: 
    _methodwrap = (1).__lt__
else: 
    _methodwrap = (1).__cmp__
a['MethodWrapperType'] = _methodwrap
>>>>>>> 38d2a950
a['StaticMethodType'] = staticmethod(_method)
a['ClassMethodType'] = classmethod(_method)
a['PropertyType'] = property()
d['SuperType'] = super(Exception, _exception)
# string services (CH 7)
_in = _bytes
a['InputType'] = _cstrI = StringIO(_in)
a['OutputType'] = _cstrO = StringIO()
# data types (CH 8)
a['WeakKeyDictionaryType'] = weakref.WeakKeyDictionary()
a['WeakValueDictionaryType'] = weakref.WeakValueDictionary()
a['ReferenceType'] = weakref.ref(_instance)
a['DeadReferenceType'] = weakref.ref(_class())
a['ProxyType'] = weakref.proxy(_instance)
a['DeadProxyType'] = weakref.proxy(_class())
a['CallableProxyType'] = weakref.proxy(_instance2)
a['DeadCallableProxyType'] = weakref.proxy(_class2())
a['QueueType'] = Queue.Queue()
# numeric and mathematical types (CH 9)
d['PartialType'] = functools.partial(int,base=2)
a['IzipType'] = zip('0','1')
a['ChainType'] = itertools.chain('0','1')
d['ItemGetterType'] = operator.itemgetter(0)
d['AttrGetterType'] = operator.attrgetter('__repr__')
# file and directory access (CH 10)
_fileW = _cstrO
# data persistence (CH 11)
if HAS_ALL:
    x['ConnectionType'] = _conn = sqlite3.connect(':memory:')
    x['CursorType'] = _conn.cursor()
a['ShelveType'] = shelve.Shelf({})
# data compression and archiving (CH 12)
if HAS_ALL:
<<<<<<< HEAD
    a['BZ2FileType'] = bz2.BZ2File(os.devnull) #FIXME: fail >= 3.3, 2.7.14
    a['BZ2CompressorType'] = bz2.BZ2Compressor()
    a['BZ2DecompressorType'] = bz2.BZ2Decompressor()
#a['ZipFileType'] = _zip = zipfile.ZipFile(os.devnull,'w') #FIXME: fail >= 3.2
=======
    if (hex(sys.hexversion) < '0x2070ef0') or PY3:
        x['BZ2FileType'] = bz2.BZ2File(os.devnull)
    x['BZ2CompressorType'] = bz2.BZ2Compressor()
    x['BZ2DecompressorType'] = bz2.BZ2Decompressor()
#x['ZipFileType'] = _zip = zipfile.ZipFile(os.devnull,'w')
>>>>>>> 38d2a950
#_zip.write(_tempfile,'x') [causes annoying warning/error printed on import]
#a['ZipInfoType'] = _zip.getinfo('x')
a['TarFileType'] = tarfile.open(fileobj=_fileW,mode='w')
# file formats (CH 13)
x['DialectType'] = csv.get_dialect('excel')
a['PackerType'] = xdrlib.Packer()
# optional operating system services (CH 16)
a['LockType'] = threading.Lock()
a['RLockType'] = threading.RLock()
# generic operating system services (CH 15) # also closed/open and r/w/etc...
a['NamedLoggerType'] = _logger = logging.getLogger(__name__)
#a['FrozenModuleType'] = __hello__ #FIXME: prints "Hello world..."
# interprocess communication (CH 17)
<<<<<<< HEAD
a['SocketType'] = _socket = socket.socket() #FIXME: fail >= 3.3
a['SocketPairType'] = socket.socketpair()[0] #FIXME: fail >= 3.3
=======
if PY3:
    x['SocketType'] = _socket = socket.socket()
    x['SocketPairType'] = socket.socketpair()[0]
else:
    x['SocketType'] = _socket = socket.socket()
    x['SocketPairType'] = _socket._sock
>>>>>>> 38d2a950
# python runtime services (CH 27)
a['GeneratorContextManagerType'] = contextlib.contextmanager(max)([1])

try: # ipython
    __IPYTHON__ is True # is ipython
except NameError:
    # built-in constants (CH 4)
    a['QuitterType'] = quit
    d['ExitType'] = a['QuitterType']
try: # numpy #FIXME: slow... 0.05 to 0.1 sec to import numpy
    from numpy import ufunc as _numpy_ufunc
    from numpy import array as _numpy_array
    from numpy import int32 as _numpy_int32
    a['NumpyUfuncType'] = _numpy_ufunc
    a['NumpyArrayType'] = _numpy_array
    a['NumpyInt32Type'] = _numpy_int32
except ImportError:
    pass
<<<<<<< HEAD
# numeric and mathematical types (CH 9)
a['ProductType'] = itertools.product('0','1')
# generic operating system services (CH 15)
a['FileHandlerType'] = logging.FileHandler(os.devnull) #FIXME: fail >= 3.2 and <= 2.6
a['RotatingFileHandlerType'] = logging.handlers.RotatingFileHandler(os.devnull)
a['SocketHandlerType'] = logging.handlers.SocketHandler('localhost',514)
a['MemoryHandlerType'] = logging.handlers.MemoryHandler(1)
# data types (CH 8)
a['WeakSetType'] = weakref.WeakSet() # 2.7
# generic operating system services (CH 15) [errors when dill is imported]
#a['ArgumentParserType'] = _parser = argparse.ArgumentParser('PROG')
#a['NamespaceType'] = _parser.parse_args() # pickle ok
#a['SubParsersActionType'] = _parser.add_subparsers()
#a['MutuallyExclusiveGroupType'] = _parser.add_mutually_exclusive_group()
#a['ArgumentGroupType'] = _parser.add_argument_group()
=======
try: # python 2.6
    # numeric and mathematical types (CH 9)
    a['ProductType'] = itertools.product('0','1')
    # generic operating system services (CH 15)
    a['FileHandlerType'] = logging.FileHandler(os.devnull)
    a['RotatingFileHandlerType'] = logging.handlers.RotatingFileHandler(os.devnull)
    a['SocketHandlerType'] = logging.handlers.SocketHandler('localhost',514)
    a['MemoryHandlerType'] = logging.handlers.MemoryHandler(1)
except AttributeError:
    pass
try: # python 2.7
    # data types (CH 8)
    a['WeakSetType'] = weakref.WeakSet() # 2.7
#   # generic operating system services (CH 15) [errors when dill is imported]
#   a['ArgumentParserType'] = _parser = argparse.ArgumentParser('PROG')
#   a['NamespaceType'] = _parser.parse_args() # pickle ok
#   a['SubParsersActionType'] = _parser.add_subparsers()
#   a['MutuallyExclusiveGroupType'] = _parser.add_mutually_exclusive_group()
#   a['ArgumentGroupType'] = _parser.add_argument_group()
except AttributeError:
    pass
>>>>>>> 38d2a950

# -- dill fails in some versions below here ---------------------------------
# types module (part of CH 8)
d['FileType'] = open(os.devnull, 'rb', buffering=0) # same 'wb','wb+','rb+'
# built-in functions (CH 2)
# Iterators:
a['ListIteratorType'] = iter(_list) # empty vs non-empty
a['SetIteratorType'] = iter(_set) #XXX: empty vs non-empty #FIXME: list_iterator
a['TupleIteratorType']= iter(_tuple) # empty vs non-empty
a['XRangeIteratorType'] = iter(_xrange) # empty vs non-empty
a["BytesIteratorType"] = iter(b'')
a["BytearrayIteratorType"] = iter(bytearray(b''))
a["CallableIteratorType"] = iter(iter, None)
x["MemoryIteratorType"] = iter(memoryview(b''))
a["ListReverseiteratorType"] = reversed([])
X = a['OrderedDictType']
d["OdictKeysType"] = X.keys()
d["OdictValuesType"] = X.values()
d["OdictItemsType"] = X.items()
a["OdictIteratorType"] = iter(X.keys()) #FIXME: list_iterator
del X
<<<<<<< HEAD
x['DictionaryItemIteratorType'] = iter(type.__dict__.items())
x['DictionaryKeyIteratorType'] = iter(type.__dict__.keys())
x['DictionaryValueIteratorType'] = iter(type.__dict__.values())
=======
if PY3: #FIXME: list_iterator
    a['DictionaryItemIteratorType'] = iter(type.__dict__.items())
    a['DictionaryKeyIteratorType'] = iter(type.__dict__.keys())
    a['DictionaryValueIteratorType'] = iter(type.__dict__.values())
else:
    a['DictionaryItemIteratorType'] = type.__dict__.iteritems()
    a['DictionaryKeyIteratorType'] = type.__dict__.iterkeys()
    a['DictionaryValueIteratorType'] = type.__dict__.itervalues()
>>>>>>> 38d2a950
if sys.hexversion >= 0x30800a0:
    a["DictReversekeyiteratorType"] = reversed({}.keys())
    a["DictReversevalueiteratorType"] = reversed({}.values())
    a["DictReverseitemiteratorType"] = reversed({}.items())

try:
    import symtable
<<<<<<< HEAD
    a["SymtableEntryType"] = symtable.symtable("", "string", "exec")._table
except ImportError:
=======
    x["SymtableEntryType"] = symtable.symtable("", "string", "exec")._table
except: #FIXME: fails to pickle
>>>>>>> 38d2a950
    pass

if sys.hexversion >= 0x30a00a0:
    a['LineIteratorType'] = compile('3', '', 'eval').co_lines()

if sys.hexversion >= 0x30b00b0:
    from types import GenericAlias
    a["GenericAliasIteratorType"] = iter(GenericAlias(list, (int,)))
    a['PositionsIteratorType'] = compile('3', '', 'eval').co_positions()

# data types (CH 8)
<<<<<<< HEAD
a['PrettyPrinterType'] = pprint.PrettyPrinter() #FIXME: fail >= 3.2
=======
a['PrettyPrinterType'] = pprint.PrettyPrinter()
>>>>>>> 38d2a950
# numeric and mathematical types (CH 9)
a['CycleType'] = itertools.cycle('0')
# file and directory access (CH 10)
<<<<<<< HEAD
a['TemporaryFileType'] = _tmpf #FIXME: fail >= 3.2
# data compression and archiving (CH 12)
a['GzipFileType'] = gzip.GzipFile(fileobj=_fileW) #FIXME: fail > 3.2
# generic operating system services (CH 15)
a['StreamHandlerType'] = logging.StreamHandler() #FIXME: fail >= 3.2
# numeric and mathematical types (CH 9)
a['PermutationsType'] = itertools.permutations('0')
a['CombinationsType'] = itertools.combinations('0',1)
a['RepeatType'] = itertools.repeat(0)
a['CompressType'] = itertools.compress('0',[1])
#XXX: ...and etc
=======
a['TemporaryFileType'] = _tmpf
# data compression and archiving (CH 12)
x['GzipFileType'] = gzip.GzipFile(fileobj=_fileW)
# generic operating system services (CH 15)
a['StreamHandlerType'] = logging.StreamHandler()
try: # python 2.6
    # numeric and mathematical types (CH 9)
    a['PermutationsType'] = itertools.permutations('0')
    a['CombinationsType'] = itertools.combinations('0',1)
except AttributeError:
    pass
try: # python 2.7
    # numeric and mathematical types (CH 9)
    a['RepeatType'] = itertools.repeat(0)
    a['CompressType'] = itertools.compress('0',[1])
    #XXX: ...and etc
except AttributeError:
    pass
>>>>>>> 38d2a950

# -- dill fails on all below here -------------------------------------------
# types module (part of CH 8)
x['GeneratorType'] = _generator = _function(1) #XXX: priority
x['FrameType'] = _generator.gi_frame #XXX: inspect.currentframe()
x['TracebackType'] = _function2()[1] #(see: inspect.getouterframes,getframeinfo)
# other (concrete) object types
# (also: Capsule / CObject ?)
# built-in functions (CH 2)
# built-in types (CH 5)
# string services (CH 7)
x['StructType'] = struct.Struct('c')
x['CallableIteratorType'] = _srepattern.finditer('')
x['SREMatchType'] = _srepattern.match('')
x['SREScannerType'] = _srepattern.scanner('')
x['StreamReader'] = codecs.StreamReader(_cstrI) #XXX: ... and etc
# python object persistence (CH 11)
# x['DbShelveType'] = shelve.open('foo','n')#,protocol=2) #XXX: delete foo
if HAS_ALL:
    x['DbmType'] = dbm.open(_tempfile,'n')
# x['DbCursorType'] = _dbcursor = anydbm.open('foo','n') #XXX: delete foo
# x['DbType'] = _dbcursor.db
# data compression and archiving (CH 12)
x['ZlibCompressType'] = zlib.compressobj()
x['ZlibDecompressType'] = zlib.decompressobj()
# file formats (CH 13)
x['CSVReaderType'] = csv.reader(_cstrI)
x['CSVWriterType'] = csv.writer(_cstrO)
x['CSVDictReaderType'] = csv.DictReader(_cstrI)
x['CSVDictWriterType'] = csv.DictWriter(_cstrO,{})
# cryptographic services (CH 14)
x['HashType'] = hashlib.md5()
if (sys.hexversion < 0x30800a1):
    x['HMACType'] = hmac.new(_in)
else:
    x['HMACType'] = hmac.new(_in, digestmod='md5')
# generic operating system services (CH 15)
if HAS_CURSES: pass
    #x['CursesWindowType'] = _curwin = curses.initscr() #FIXME: messes up tty
    #x['CursesTextPadType'] = textpad.Textbox(_curwin)
    #x['CursesPanelType'] = panel.new_panel(_curwin)
if HAS_CTYPES:
    x['CCharPType'] = ctypes.c_char_p()
    x['CWCharPType'] = ctypes.c_wchar_p()
    x['CVoidPType'] = ctypes.c_void_p()
    if sys.platform[:3] == 'win':
        x['CDLLType'] = _cdll = ctypes.cdll.msvcrt
    else:
        x['CDLLType'] = _cdll = ctypes.CDLL(None)
    if not IS_PYPY:
        x['PyDLLType'] = _pydll = ctypes.pythonapi
    x['FuncPtrType'] = _cdll._FuncPtr()
    x['CCharArrayType'] = ctypes.create_string_buffer(1)
    x['CWCharArrayType'] = ctypes.create_unicode_buffer(1)
    x['CParamType'] = ctypes.byref(_cchar)
    x['LPCCharType'] = ctypes.pointer(_cchar)
    x['LPCCharObjType'] = _lpchar = ctypes.POINTER(ctypes.c_char)
    x['NullPtrType'] = _lpchar()
    x['NullPyObjectType'] = ctypes.py_object()
    x['PyObjectType'] = ctypes.py_object(lambda :None)
    x['FieldType'] = _field = _Struct._field
    x['CFUNCTYPEType'] = _cfunc = ctypes.CFUNCTYPE(ctypes.c_char)
    x['CFunctionType'] = _cfunc(str)
<<<<<<< HEAD
# numeric and mathematical types (CH 9)
x['MethodCallerType'] = operator.methodcaller('mro') # 2.6
# built-in types (CH 5)
x['MemoryType'] = memoryview(_in) # 2.7
x['MemoryType2'] = memoryview(bytearray(_in)) # 2.7
x['DictItemsType'] = _dict.items() # 2.7
x['DictKeysType'] = _dict.keys() # 2.7
x['DictValuesType'] = _dict.values() # 2.7
# generic operating system services (CH 15)
x['RawTextHelpFormatterType'] = argparse.RawTextHelpFormatter('PROG')
x['RawDescriptionHelpFormatterType'] = argparse.RawDescriptionHelpFormatter('PROG')
x['ArgDefaultsHelpFormatterType'] = argparse.ArgumentDefaultsHelpFormatter('PROG')
x['CmpKeyType'] = _cmpkey = functools.cmp_to_key(_methodwrap) # 2.7, >=3.2
x['CmpKeyObjType'] = _cmpkey('0') #2.7, >=3.2
# oddities: removed, etc
x['BufferType'] = x['MemoryType']
=======
try: # python 2.6
    # numeric and mathematical types (CH 9)
    a['MethodCallerType'] = operator.methodcaller('mro') # 2.6
except AttributeError:
    pass
try: # python 2.7
    # built-in types (CH 5)
    x['MemoryType'] = memoryview(_in) # 2.7
    x['MemoryType2'] = memoryview(bytearray(_in)) # 2.7
    if PY3:
        d['DictItemsType'] = _dict.items() # 2.7
        d['DictKeysType'] = _dict.keys() # 2.7
        d['DictValuesType'] = _dict.values() # 2.7
    else:
        d['DictItemsType'] = _dict.viewitems() # 2.7
        d['DictKeysType'] = _dict.viewkeys() # 2.7
        d['DictValuesType'] = _dict.viewvalues() # 2.7
    # generic operating system services (CH 15)
    a['RawTextHelpFormatterType'] = argparse.RawTextHelpFormatter('PROG')
    a['RawDescriptionHelpFormatterType'] = argparse.RawDescriptionHelpFormatter('PROG')
    a['ArgDefaultsHelpFormatterType'] = argparse.ArgumentDefaultsHelpFormatter('PROG')
except NameError:
    pass
try: # python 2.7 (and not 3.1)
    x['CmpKeyType'] = _cmpkey = functools.cmp_to_key(_methodwrap) # 2.7, >=3.2
    x['CmpKeyObjType'] = _cmpkey('0') #2.7, >=3.2
except AttributeError:
    pass
if PY3: # oddities: removed, etc
    x['BufferType'] = x['MemoryType']
else:
    x['BufferType'] = buffer('')
>>>>>>> 38d2a950

from dill._dill import _testcapsule
if _testcapsule is not None:
    d['PyCapsuleType'] = _testcapsule
del _testcapsule

# -- cleanup ----------------------------------------------------------------
a.update(d) # registered also succeed
if sys.platform[:3] == 'win':
    os.close(_filedescrip) # required on win32
os.remove(_tempfile)


# EOF<|MERGE_RESOLUTION|>--- conflicted
+++ resolved
@@ -28,6 +28,7 @@
 import weakref
 import pprint
 import decimal
+import numbers
 import functools
 import itertools
 import operator
@@ -201,6 +202,7 @@
 a['ByteArrayType'] = bytearray([1])
 # numeric and mathematical types (CH 9)
 a['FractionType'] = fractions.Fraction()
+a['NumberType'] = numbers.Number()
 # generic operating system services (CH 15)
 a['IOBaseType'] = io.IOBase()
 a['RawIOBaseType'] = io.RawIOBase()
@@ -251,35 +253,15 @@
 except ImportError:
     pass
 # other (concrete) object types
-<<<<<<< HEAD
 d['CellType'] = (_lambda)(0).__closure__[0]
 a['XRangeType'] = _xrange = range(1)
-if not IS_PYPY:
-    d['MethodDescriptorType'] = type.__dict__['mro']
-    d['WrapperDescriptorType'] = type.__repr__
-    a['WrapperDescriptorType2'] = type.__dict__['__module__']
-    d['ClassMethodDescriptorType'] = type.__dict__['__prepare__']
-# built-in functions (CH 2)
-_methodwrap = (1).__lt__
-d['MethodWrapperType'] = _methodwrap
-=======
-if PY3:
-    d['CellType'] = (_lambda)(0).__closure__[0]
-    a['XRangeType'] = _xrange = range(1)
-else:
-    d['CellType'] = (_lambda)(0).func_closure[0]
-    a['XRangeType'] = _xrange = xrange(1)
 a['MethodDescriptorType'] = type.__dict__['mro']
 a['WrapperDescriptorType'] = type.__repr__
 #a['WrapperDescriptorType2'] = type.__dict__['__module__']#XXX: GetSetDescriptor
-a['ClassMethodDescriptorType'] = type.__dict__['__prepare__' if PY3 else 'mro']
+a['ClassMethodDescriptorType'] = type.__dict__['__prepare__']
 # built-in functions (CH 2)
-if PY3 or IS_PYPY: 
-    _methodwrap = (1).__lt__
-else: 
-    _methodwrap = (1).__cmp__
+_methodwrap = (1).__lt__
 a['MethodWrapperType'] = _methodwrap
->>>>>>> 38d2a950
 a['StaticMethodType'] = staticmethod(_method)
 a['ClassMethodType'] = classmethod(_method)
 a['PropertyType'] = property()
@@ -313,18 +295,10 @@
 a['ShelveType'] = shelve.Shelf({})
 # data compression and archiving (CH 12)
 if HAS_ALL:
-<<<<<<< HEAD
-    a['BZ2FileType'] = bz2.BZ2File(os.devnull) #FIXME: fail >= 3.3, 2.7.14
-    a['BZ2CompressorType'] = bz2.BZ2Compressor()
-    a['BZ2DecompressorType'] = bz2.BZ2Decompressor()
-#a['ZipFileType'] = _zip = zipfile.ZipFile(os.devnull,'w') #FIXME: fail >= 3.2
-=======
-    if (hex(sys.hexversion) < '0x2070ef0') or PY3:
-        x['BZ2FileType'] = bz2.BZ2File(os.devnull)
+    x['BZ2FileType'] = bz2.BZ2File(os.devnull)
     x['BZ2CompressorType'] = bz2.BZ2Compressor()
     x['BZ2DecompressorType'] = bz2.BZ2Decompressor()
 #x['ZipFileType'] = _zip = zipfile.ZipFile(os.devnull,'w')
->>>>>>> 38d2a950
 #_zip.write(_tempfile,'x') [causes annoying warning/error printed on import]
 #a['ZipInfoType'] = _zip.getinfo('x')
 a['TarFileType'] = tarfile.open(fileobj=_fileW,mode='w')
@@ -338,17 +312,8 @@
 a['NamedLoggerType'] = _logger = logging.getLogger(__name__)
 #a['FrozenModuleType'] = __hello__ #FIXME: prints "Hello world..."
 # interprocess communication (CH 17)
-<<<<<<< HEAD
-a['SocketType'] = _socket = socket.socket() #FIXME: fail >= 3.3
-a['SocketPairType'] = socket.socketpair()[0] #FIXME: fail >= 3.3
-=======
-if PY3:
-    x['SocketType'] = _socket = socket.socket()
-    x['SocketPairType'] = socket.socketpair()[0]
-else:
-    x['SocketType'] = _socket = socket.socket()
-    x['SocketPairType'] = _socket._sock
->>>>>>> 38d2a950
+x['SocketType'] = _socket = socket.socket()
+x['SocketPairType'] = socket.socketpair()[0]
 # python runtime services (CH 27)
 a['GeneratorContextManagerType'] = contextlib.contextmanager(max)([1])
 
@@ -367,11 +332,10 @@
     a['NumpyInt32Type'] = _numpy_int32
 except ImportError:
     pass
-<<<<<<< HEAD
 # numeric and mathematical types (CH 9)
 a['ProductType'] = itertools.product('0','1')
 # generic operating system services (CH 15)
-a['FileHandlerType'] = logging.FileHandler(os.devnull) #FIXME: fail >= 3.2 and <= 2.6
+a['FileHandlerType'] = logging.FileHandler(os.devnull)
 a['RotatingFileHandlerType'] = logging.handlers.RotatingFileHandler(os.devnull)
 a['SocketHandlerType'] = logging.handlers.SocketHandler('localhost',514)
 a['MemoryHandlerType'] = logging.handlers.MemoryHandler(1)
@@ -383,29 +347,6 @@
 #a['SubParsersActionType'] = _parser.add_subparsers()
 #a['MutuallyExclusiveGroupType'] = _parser.add_mutually_exclusive_group()
 #a['ArgumentGroupType'] = _parser.add_argument_group()
-=======
-try: # python 2.6
-    # numeric and mathematical types (CH 9)
-    a['ProductType'] = itertools.product('0','1')
-    # generic operating system services (CH 15)
-    a['FileHandlerType'] = logging.FileHandler(os.devnull)
-    a['RotatingFileHandlerType'] = logging.handlers.RotatingFileHandler(os.devnull)
-    a['SocketHandlerType'] = logging.handlers.SocketHandler('localhost',514)
-    a['MemoryHandlerType'] = logging.handlers.MemoryHandler(1)
-except AttributeError:
-    pass
-try: # python 2.7
-    # data types (CH 8)
-    a['WeakSetType'] = weakref.WeakSet() # 2.7
-#   # generic operating system services (CH 15) [errors when dill is imported]
-#   a['ArgumentParserType'] = _parser = argparse.ArgumentParser('PROG')
-#   a['NamespaceType'] = _parser.parse_args() # pickle ok
-#   a['SubParsersActionType'] = _parser.add_subparsers()
-#   a['MutuallyExclusiveGroupType'] = _parser.add_mutually_exclusive_group()
-#   a['ArgumentGroupType'] = _parser.add_argument_group()
-except AttributeError:
-    pass
->>>>>>> 38d2a950
 
 # -- dill fails in some versions below here ---------------------------------
 # types module (part of CH 8)
@@ -427,20 +368,10 @@
 d["OdictItemsType"] = X.items()
 a["OdictIteratorType"] = iter(X.keys()) #FIXME: list_iterator
 del X
-<<<<<<< HEAD
-x['DictionaryItemIteratorType'] = iter(type.__dict__.items())
-x['DictionaryKeyIteratorType'] = iter(type.__dict__.keys())
-x['DictionaryValueIteratorType'] = iter(type.__dict__.values())
-=======
-if PY3: #FIXME: list_iterator
-    a['DictionaryItemIteratorType'] = iter(type.__dict__.items())
-    a['DictionaryKeyIteratorType'] = iter(type.__dict__.keys())
-    a['DictionaryValueIteratorType'] = iter(type.__dict__.values())
-else:
-    a['DictionaryItemIteratorType'] = type.__dict__.iteritems()
-    a['DictionaryKeyIteratorType'] = type.__dict__.iterkeys()
-    a['DictionaryValueIteratorType'] = type.__dict__.itervalues()
->>>>>>> 38d2a950
+#FIXME: list_iterator
+a['DictionaryItemIteratorType'] = iter(type.__dict__.items())
+a['DictionaryKeyIteratorType'] = iter(type.__dict__.keys())
+a['DictionaryValueIteratorType'] = iter(type.__dict__.values())
 if sys.hexversion >= 0x30800a0:
     a["DictReversekeyiteratorType"] = reversed({}.keys())
     a["DictReversevalueiteratorType"] = reversed({}.values())
@@ -448,13 +379,9 @@
 
 try:
     import symtable
-<<<<<<< HEAD
-    a["SymtableEntryType"] = symtable.symtable("", "string", "exec")._table
+    #FIXME: fails to pickle
+    x["SymtableEntryType"] = symtable.symtable("", "string", "exec")._table
 except ImportError:
-=======
-    x["SymtableEntryType"] = symtable.symtable("", "string", "exec")._table
-except: #FIXME: fails to pickle
->>>>>>> 38d2a950
     pass
 
 if sys.hexversion >= 0x30a00a0:
@@ -466,46 +393,21 @@
     a['PositionsIteratorType'] = compile('3', '', 'eval').co_positions()
 
 # data types (CH 8)
-<<<<<<< HEAD
-a['PrettyPrinterType'] = pprint.PrettyPrinter() #FIXME: fail >= 3.2
-=======
 a['PrettyPrinterType'] = pprint.PrettyPrinter()
->>>>>>> 38d2a950
 # numeric and mathematical types (CH 9)
 a['CycleType'] = itertools.cycle('0')
 # file and directory access (CH 10)
-<<<<<<< HEAD
-a['TemporaryFileType'] = _tmpf #FIXME: fail >= 3.2
+a['TemporaryFileType'] = _tmpf
 # data compression and archiving (CH 12)
-a['GzipFileType'] = gzip.GzipFile(fileobj=_fileW) #FIXME: fail > 3.2
-# generic operating system services (CH 15)
-a['StreamHandlerType'] = logging.StreamHandler() #FIXME: fail >= 3.2
+x['GzipFileType'] = gzip.GzipFile(fileobj=_fileW)
+# generic operating system services (CH 15)
+a['StreamHandlerType'] = logging.StreamHandler()
 # numeric and mathematical types (CH 9)
 a['PermutationsType'] = itertools.permutations('0')
 a['CombinationsType'] = itertools.combinations('0',1)
 a['RepeatType'] = itertools.repeat(0)
 a['CompressType'] = itertools.compress('0',[1])
 #XXX: ...and etc
-=======
-a['TemporaryFileType'] = _tmpf
-# data compression and archiving (CH 12)
-x['GzipFileType'] = gzip.GzipFile(fileobj=_fileW)
-# generic operating system services (CH 15)
-a['StreamHandlerType'] = logging.StreamHandler()
-try: # python 2.6
-    # numeric and mathematical types (CH 9)
-    a['PermutationsType'] = itertools.permutations('0')
-    a['CombinationsType'] = itertools.combinations('0',1)
-except AttributeError:
-    pass
-try: # python 2.7
-    # numeric and mathematical types (CH 9)
-    a['RepeatType'] = itertools.repeat(0)
-    a['CompressType'] = itertools.compress('0',[1])
-    #XXX: ...and etc
-except AttributeError:
-    pass
->>>>>>> 38d2a950
 
 # -- dill fails on all below here -------------------------------------------
 # types module (part of CH 8)
@@ -569,57 +471,22 @@
     x['FieldType'] = _field = _Struct._field
     x['CFUNCTYPEType'] = _cfunc = ctypes.CFUNCTYPE(ctypes.c_char)
     x['CFunctionType'] = _cfunc(str)
-<<<<<<< HEAD
-# numeric and mathematical types (CH 9)
-x['MethodCallerType'] = operator.methodcaller('mro') # 2.6
+# numeric and mathematical types (CH 9)
+a['MethodCallerType'] = operator.methodcaller('mro') # 2.6
 # built-in types (CH 5)
 x['MemoryType'] = memoryview(_in) # 2.7
 x['MemoryType2'] = memoryview(bytearray(_in)) # 2.7
-x['DictItemsType'] = _dict.items() # 2.7
-x['DictKeysType'] = _dict.keys() # 2.7
-x['DictValuesType'] = _dict.values() # 2.7
-# generic operating system services (CH 15)
-x['RawTextHelpFormatterType'] = argparse.RawTextHelpFormatter('PROG')
-x['RawDescriptionHelpFormatterType'] = argparse.RawDescriptionHelpFormatter('PROG')
-x['ArgDefaultsHelpFormatterType'] = argparse.ArgumentDefaultsHelpFormatter('PROG')
+d['DictItemsType'] = _dict.items() # 2.7
+d['DictKeysType'] = _dict.keys() # 2.7
+d['DictValuesType'] = _dict.values() # 2.7
+# generic operating system services (CH 15)
+a['RawTextHelpFormatterType'] = argparse.RawTextHelpFormatter('PROG')
+a['RawDescriptionHelpFormatterType'] = argparse.RawDescriptionHelpFormatter('PROG')
+a['ArgDefaultsHelpFormatterType'] = argparse.ArgumentDefaultsHelpFormatter('PROG')
 x['CmpKeyType'] = _cmpkey = functools.cmp_to_key(_methodwrap) # 2.7, >=3.2
 x['CmpKeyObjType'] = _cmpkey('0') #2.7, >=3.2
 # oddities: removed, etc
 x['BufferType'] = x['MemoryType']
-=======
-try: # python 2.6
-    # numeric and mathematical types (CH 9)
-    a['MethodCallerType'] = operator.methodcaller('mro') # 2.6
-except AttributeError:
-    pass
-try: # python 2.7
-    # built-in types (CH 5)
-    x['MemoryType'] = memoryview(_in) # 2.7
-    x['MemoryType2'] = memoryview(bytearray(_in)) # 2.7
-    if PY3:
-        d['DictItemsType'] = _dict.items() # 2.7
-        d['DictKeysType'] = _dict.keys() # 2.7
-        d['DictValuesType'] = _dict.values() # 2.7
-    else:
-        d['DictItemsType'] = _dict.viewitems() # 2.7
-        d['DictKeysType'] = _dict.viewkeys() # 2.7
-        d['DictValuesType'] = _dict.viewvalues() # 2.7
-    # generic operating system services (CH 15)
-    a['RawTextHelpFormatterType'] = argparse.RawTextHelpFormatter('PROG')
-    a['RawDescriptionHelpFormatterType'] = argparse.RawDescriptionHelpFormatter('PROG')
-    a['ArgDefaultsHelpFormatterType'] = argparse.ArgumentDefaultsHelpFormatter('PROG')
-except NameError:
-    pass
-try: # python 2.7 (and not 3.1)
-    x['CmpKeyType'] = _cmpkey = functools.cmp_to_key(_methodwrap) # 2.7, >=3.2
-    x['CmpKeyObjType'] = _cmpkey('0') #2.7, >=3.2
-except AttributeError:
-    pass
-if PY3: # oddities: removed, etc
-    x['BufferType'] = x['MemoryType']
-else:
-    x['BufferType'] = buffer('')
->>>>>>> 38d2a950
 
 from dill._dill import _testcapsule
 if _testcapsule is not None:
