#!/usr/bin/env python
#
# Author: Mike McKerns (mmckerns @caltech and @uqfoundation)
# Copyright (c) 2008-2016 California Institute of Technology.
# Copyright (c) 2016-2022 The Uncertainty Quantification Foundation.
# License: 3-clause BSD.  The full license text is available at:
#  - https://github.com/uqfoundation/dill/blob/master/LICENSE

import dill
import sys
dill.settings['recurse'] = True

# test classdefs
class _class:
    def _method(self):
        pass
    def ok(self):
        return True

class _class2:
    def __call__(self):
        pass
    def ok(self):
        return True

class _newclass(object):
    def _method(self):
        pass
    def ok(self):
        return True

class _newclass2(object):
    def __call__(self):
        pass
    def ok(self):
        return True

class _meta(type):
    pass

def __call__(self):
    pass
def ok(self):
    return True

_mclass = _meta("_mclass", (object,), {"__call__": __call__, "ok": ok})

del __call__
del ok

o = _class()
oc = _class2()
n = _newclass()
nc = _newclass2()
m = _mclass()

if sys.hexversion >= 0x03070000:
    import typing
    class customIntList(typing.List[int]):
        pass
elif sys.hexversion >= 0x03090000:
    class customIntList(list[int]):
        pass

# test pickles for class instances
def test_class_instances():
    assert dill.pickles(o)
    assert dill.pickles(oc)
    assert dill.pickles(n)
    assert dill.pickles(nc)
    assert dill.pickles(m)

def test_class_objects():
    clslist = [_class,_class2,_newclass,_newclass2,_mclass]
    objlist = [o,oc,n,nc,m]
    _clslist = [dill.dumps(obj) for obj in clslist]
    _objlist = [dill.dumps(obj) for obj in objlist]

    for obj in clslist:
        globals().pop(obj.__name__)
    del clslist
    for obj in ['o','oc','n','nc']:
        globals().pop(obj)
    del objlist
    del obj

    for obj,cls in zip(_objlist,_clslist):
        _cls = dill.loads(cls)
        _obj = dill.loads(obj)
        assert _obj.ok()
        assert _cls.ok(_cls())
        if _cls.__name__ == "_mclass":
            assert type(_cls).__name__ == "_meta"

# test NoneType
def test_specialtypes():
    assert dill.pickles(type(None))
    assert dill.pickles(type(NotImplemented))
    assert dill.pickles(type(Ellipsis))

if hex(sys.hexversion) >= '0x20600f0':
    from collections import namedtuple
    Z = namedtuple("Z", ['a','b'])
    Zi = Z(0,1)
    X = namedtuple("Y", ['a','b'])
    X.__name__ = "X"
    if hex(sys.hexversion) >= '0x30300f0':
        X.__qualname__ = "X" #XXX: name must 'match' or fails to pickle
    Xi = X(0,1)
    Bad = namedtuple("FakeName", ['a','b'])
    Badi = Bad(0,1)
else:
    Z = Zi = X = Xi = Bad = Badi = None

# test namedtuple
def test_namedtuple():
    assert Z is dill.loads(dill.dumps(Z))
    assert Zi == dill.loads(dill.dumps(Zi))
    assert X is dill.loads(dill.dumps(X))
    assert Xi == dill.loads(dill.dumps(Xi))
    assert Bad is not dill.loads(dill.dumps(Bad))
    assert Bad._fields == dill.loads(dill.dumps(Bad))._fields
    assert tuple(Badi) == tuple(dill.loads(dill.dumps(Badi)))

    class A:
        class B(namedtuple("C", ["one", "two"])):
            '''docstring'''
        B.__module__ = 'testing'

    a = A()
    assert dill.copy(a)

    assert dill.copy(A.B).__name__ == 'B'
    if dill._dill.PY3:
        assert dill.copy(A.B).__qualname__.endswith('.<locals>.A.B')
    assert dill.copy(A.B).__doc__ == 'docstring'
    assert dill.copy(A.B).__module__ == 'testing'

def test_dtype():
    try:
        import numpy as np

        dti = np.dtype('int')
        assert np.dtype == dill.loads(dill.dumps(np.dtype))
        assert dti == dill.loads(dill.dumps(dti))
    except ImportError: pass


def test_array_nested():
    try:
        import numpy as np

        x = np.array([1])
        y = (x,)
        dill.dumps(x)
        assert y == dill.loads(dill.dumps(y))

    except ImportError: pass


def test_array_subclass():
    try:
        import numpy as np

        class TestArray(np.ndarray):
            def __new__(cls, input_array, color):
                obj = np.asarray(input_array).view(cls)
                obj.color = color
                return obj
            def __array_finalize__(self, obj):
                if obj is None:
                    return
                if isinstance(obj, type(self)):
                    self.color = obj.color
            def __getnewargs__(self):
                return np.asarray(self), self.color

        a1 = TestArray(np.zeros(100), color='green')
        if dill._dill.PY3 and not dill._dill.IS_PYPY:
            assert dill.pickles(a1)
            assert a1.__dict__ == dill.copy(a1).__dict__

        a2 = a1[0:9]
        if dill._dill.PY3 and not dill._dill.IS_PYPY:
            assert dill.pickles(a2)
            assert a2.__dict__ == dill.copy(a2).__dict__

        class TestArray2(np.ndarray):
            color = 'blue'

        a3 = TestArray2([1,2,3,4,5])
        a3.color = 'green'
        if dill._dill.PY3 and not dill._dill.IS_PYPY:
            assert dill.pickles(a3)
            assert a3.__dict__ == dill.copy(a3).__dict__

    except ImportError: pass


def test_method_decorator():
    class A(object):
      @classmethod
      def test(cls):
        pass

    a = A()

    res = dill.dumps(a)
    new_obj = dill.loads(res)
    new_obj.__class__.test()

# test slots
class Y(object):
  __slots__ = ['y']
  def __init__(self, y):
    self.y = y

value = 123
y = Y(value)

def test_slots():
    assert dill.pickles(Y)
    assert dill.pickles(y)
    assert dill.pickles(Y.y)
    assert dill.copy(y).y == value

<<<<<<< HEAD
def test_origbases():
    if sys.hexversion >= 0x03070000:
        assert dill.copy(customIntList).__orig_bases__ == customIntList.__orig_bases__
=======
def test_metaclass():
    if dill._dill.PY3:
        class metaclass_with_new(type):
            def __new__(mcls, name, bases, ns, **kwds):
                cls = super().__new__(mcls, name, bases, ns, **kwds)
                assert mcls is not None
                assert cls.method(mcls)
                return cls
            def method(cls, mcls):
                return isinstance(cls, mcls)

        l = locals()
        exec("""class subclass_with_new(metaclass=metaclass_with_new):
            def __new__(cls):
                self = super().__new__(cls)
                return self""", None, l)
        subclass_with_new = l['subclass_with_new']
    else:
        class metaclass_with_new(type):
            def __new__(mcls, name, bases, ns, **kwds):
                cls = super(mcls, metaclass_with_new).__new__(mcls, name, bases, ns, **kwds)
                assert mcls is not None
                assert cls.method(mcls)
                return cls
            def method(cls, mcls):
                return isinstance(cls, mcls)

        class subclass_with_new:
            __metaclass__ = metaclass_with_new
            def __new__(cls):
                self = super(subclass_with_new, cls).__new__(cls)
                return self

    assert dill.copy(subclass_with_new())
>>>>>>> d2f916c5


if __name__ == '__main__':
    test_class_instances()
    test_class_objects()
    test_specialtypes()
    test_namedtuple()
    test_dtype()
    test_array_nested()
    test_array_subclass()
    test_method_decorator()
    test_slots()
<<<<<<< HEAD
    test_origbases()
=======
    test_metaclass()
>>>>>>> d2f916c5
<|MERGE_RESOLUTION|>--- conflicted
+++ resolved
@@ -224,11 +224,10 @@
     assert dill.pickles(Y.y)
     assert dill.copy(y).y == value
 
-<<<<<<< HEAD
 def test_origbases():
     if sys.hexversion >= 0x03070000:
         assert dill.copy(customIntList).__orig_bases__ == customIntList.__orig_bases__
-=======
+
 def test_metaclass():
     if dill._dill.PY3:
         class metaclass_with_new(type):
@@ -263,7 +262,6 @@
                 return self
 
     assert dill.copy(subclass_with_new())
->>>>>>> d2f916c5
 
 
 if __name__ == '__main__':
@@ -276,8 +274,5 @@
     test_array_subclass()
     test_method_decorator()
     test_slots()
-<<<<<<< HEAD
     test_origbases()
-=======
-    test_metaclass()
->>>>>>> d2f916c5
+    test_metaclass()